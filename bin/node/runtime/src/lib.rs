// Copyright 2018-2020 Parity Technologies (UK) Ltd.
// This file is part of Substrate.

// Substrate is free software: you can redistribute it and/or modify
// it under the terms of the GNU General Public License as published by
// the Free Software Foundation, either version 3 of the License, or
// (at your option) any later version.

// Substrate is distributed in the hope that it will be useful,
// but WITHOUT ANY WARRANTY; without even the implied warranty of
// MERCHANTABILITY or FITNESS FOR A PARTICULAR PURPOSE.  See the
// GNU General Public License for more details.

// You should have received a copy of the GNU General Public License
// along with Substrate.  If not, see <http://www.gnu.org/licenses/>.

//! The Substrate runtime. This can be compiled with ``#[no_std]`, ready for Wasm.

#![cfg_attr(not(feature = "std"), no_std)]
// `construct_runtime!` does a lot of recursion and requires us to increase the limit to 256.
#![recursion_limit="256"]

use sp_std::prelude::*;
use frame_support::{
	construct_runtime, parameter_types, debug,
	weights::Weight,
	traits::{SplitTwoWays, Currency, Randomness},
};
use sp_core::u32_trait::{_1, _2, _3, _4};
pub use node_primitives::{AccountId, Signature};
use node_primitives::{AccountIndex, Balance, BlockNumber, Hash, Index, Moment};
use sp_api::impl_runtime_apis;
use sp_runtime::{
	Permill, Perbill, Percent, ApplyExtrinsicResult, impl_opaque_keys, generic, create_runtime_str,
};
use sp_runtime::curve::PiecewiseLinear;
use sp_runtime::transaction_validity::TransactionValidity;
use sp_runtime::traits::{
	self, BlakeTwo256, Block as BlockT, StaticLookup, SaturatedConversion,
	ConvertInto, OpaqueKeys,
};
use sp_version::RuntimeVersion;
#[cfg(any(feature = "std", test))]
use sp_version::NativeVersion;
use sp_core::OpaqueMetadata;
use pallet_grandpa::AuthorityList as GrandpaAuthorityList;
use pallet_grandpa::fg_primitives;
use pallet_im_online::sr25519::{AuthorityId as ImOnlineId};
use sp_authority_discovery::AuthorityId as AuthorityDiscoveryId;
use pallet_transaction_payment_rpc_runtime_api::RuntimeDispatchInfo;
use pallet_contracts_rpc_runtime_api::ContractExecResult;
use frame_system::offchain::TransactionSubmitter;
use sp_inherents::{InherentData, CheckInherentsResult};

#[cfg(any(feature = "std", test))]
pub use sp_runtime::BuildStorage;
pub use pallet_timestamp::Call as TimestampCall;
pub use pallet_balances::Call as BalancesCall;
pub use pallet_contracts::Gas;
pub use frame_support::StorageValue;
pub use pallet_staking::StakerStatus;

/// Implementations of some helper traits passed into runtime modules as associated types.
pub mod impls;
use impls::{CurrencyToVoteHandler, Author, LinearWeightToFee, TargetedFeeAdjustment};

/// Constant values used within the runtime.
pub mod constants;
use constants::{time::*, currency::*};

// Make the WASM binary available.
#[cfg(feature = "std")]
include!(concat!(env!("OUT_DIR"), "/wasm_binary.rs"));

/// Runtime version.
pub const VERSION: RuntimeVersion = RuntimeVersion {
	spec_name: create_runtime_str!("node"),
	impl_name: create_runtime_str!("substrate-node"),
	authoring_version: 10,
	// Per convention: if the runtime behavior changes, increment spec_version
	// and set impl_version to 0. If only runtime
	// implementation changes and behavior does not, then leave spec_version as
	// is and increment impl_version.
	spec_version: 223,
<<<<<<< HEAD
	impl_version: 0,
=======
	impl_version: 1,
>>>>>>> 308273f8
	apis: RUNTIME_API_VERSIONS,
};

/// Native version.
#[cfg(any(feature = "std", test))]
pub fn native_version() -> NativeVersion {
	NativeVersion {
		runtime_version: VERSION,
		can_author_with: Default::default(),
	}
}

type NegativeImbalance = <Balances as Currency<AccountId>>::NegativeImbalance;

pub type DealWithFees = SplitTwoWays<
	Balance,
	NegativeImbalance,
	_4, Treasury,   // 4 parts (80%) goes to the treasury.
	_1, Author,     // 1 part (20%) goes to the block author.
>;

parameter_types! {
	pub const BlockHashCount: BlockNumber = 250;
	pub const MaximumBlockWeight: Weight = 1_000_000_000;
	pub const MaximumBlockLength: u32 = 5 * 1024 * 1024;
	pub const Version: RuntimeVersion = VERSION;
	pub const AvailableBlockRatio: Perbill = Perbill::from_percent(75);
}

impl frame_system::Trait for Runtime {
	type Origin = Origin;
	type Call = Call;
	type Index = Index;
	type BlockNumber = BlockNumber;
	type Hash = Hash;
	type Hashing = BlakeTwo256;
	type AccountId = AccountId;
	type Lookup = Indices;
	type Header = generic::Header<BlockNumber, BlakeTwo256>;
	type Event = Event;
	type BlockHashCount = BlockHashCount;
	type MaximumBlockWeight = MaximumBlockWeight;
	type MaximumBlockLength = MaximumBlockLength;
	type AvailableBlockRatio = AvailableBlockRatio;
	type Version = Version;
	type ModuleToIndex = ModuleToIndex;
	type AccountData = pallet_balances::AccountData<Balance>;
	type OnNewAccount = ();
	type OnReapAccount = (Balances, Staking, Contracts, Session, Recovery);
}

parameter_types! {
	// One storage item; value is size 4+4+16+32 bytes = 56 bytes.
	pub const MultisigDepositBase: Balance = 30 * CENTS;
	// Additional storage item size of 32 bytes.
	pub const MultisigDepositFactor: Balance = 5 * CENTS;
	pub const MaxSignatories: u16 = 100;
}

impl pallet_utility::Trait for Runtime {
	type Event = Event;
	type Call = Call;
	type Currency = Balances;
	type MultisigDepositBase = MultisigDepositBase;
	type MultisigDepositFactor = MultisigDepositFactor;
	type MaxSignatories = MaxSignatories;
}

parameter_types! {
	pub const EpochDuration: u64 = EPOCH_DURATION_IN_SLOTS;
	pub const ExpectedBlockTime: Moment = MILLISECS_PER_BLOCK;
}

impl pallet_babe::Trait for Runtime {
	type EpochDuration = EpochDuration;
	type ExpectedBlockTime = ExpectedBlockTime;
	type EpochChangeTrigger = pallet_babe::ExternalTrigger;
}

parameter_types! {
	pub const IndexDeposit: Balance = 1 * DOLLARS;
}

impl pallet_indices::Trait for Runtime {
	type AccountIndex = AccountIndex;
	type Event = Event;
	type Currency = Balances;
	type Deposit = IndexDeposit;
}

parameter_types! {
	pub const ExistentialDeposit: Balance = 1 * DOLLARS;
}

impl pallet_balances::Trait for Runtime {
	type Balance = Balance;
	type DustRemoval = ();
	type Event = Event;
	type ExistentialDeposit = ExistentialDeposit;
	type AccountStore = frame_system::Module<Runtime>;
}

parameter_types! {
	pub const TransactionBaseFee: Balance = 1 * CENTS;
	pub const TransactionByteFee: Balance = 10 * MILLICENTS;
	// setting this to zero will disable the weight fee.
	pub const WeightFeeCoefficient: Balance = 1_000;
	// for a sane configuration, this should always be less than `AvailableBlockRatio`.
	pub const TargetBlockFullness: Perbill = Perbill::from_percent(25);
}

impl pallet_transaction_payment::Trait for Runtime {
	type Currency = Balances;
	type OnTransactionPayment = DealWithFees;
	type TransactionBaseFee = TransactionBaseFee;
	type TransactionByteFee = TransactionByteFee;
	type WeightToFee = LinearWeightToFee<WeightFeeCoefficient>;
	type FeeMultiplierUpdate = TargetedFeeAdjustment<TargetBlockFullness>;
}

parameter_types! {
	pub const MinimumPeriod: Moment = SLOT_DURATION / 2;
}
impl pallet_timestamp::Trait for Runtime {
	type Moment = Moment;
	type OnTimestampSet = Babe;
	type MinimumPeriod = MinimumPeriod;
}

parameter_types! {
	pub const UncleGenerations: BlockNumber = 5;
}

impl pallet_authorship::Trait for Runtime {
	type FindAuthor = pallet_session::FindAccountFromAuthorIndex<Self, Babe>;
	type UncleGenerations = UncleGenerations;
	type FilterUncle = ();
	type EventHandler = (Staking, ImOnline);
}

impl_opaque_keys! {
	pub struct SessionKeys {
		pub grandpa: Grandpa,
		pub babe: Babe,
		pub im_online: ImOnline,
		pub authority_discovery: AuthorityDiscovery,
	}
}

parameter_types! {
	pub const DisabledValidatorsThreshold: Perbill = Perbill::from_percent(17);
}

impl pallet_session::Trait for Runtime {
	type Event = Event;
	type ValidatorId = <Self as frame_system::Trait>::AccountId;
	type ValidatorIdOf = pallet_staking::StashOf<Self>;
	type ShouldEndSession = Babe;
	type SessionManager = Staking;
	type SessionHandler = <SessionKeys as OpaqueKeys>::KeyTypeIdProviders;
	type Keys = SessionKeys;
	type DisabledValidatorsThreshold = DisabledValidatorsThreshold;
}

impl pallet_session::historical::Trait for Runtime {
	type FullIdentification = pallet_staking::Exposure<AccountId, Balance>;
	type FullIdentificationOf = pallet_staking::ExposureOf<Runtime>;
}

pallet_staking_reward_curve::build! {
	const REWARD_CURVE: PiecewiseLinear<'static> = curve!(
		min_inflation: 0_025_000,
		max_inflation: 0_100_000,
		ideal_stake: 0_500_000,
		falloff: 0_050_000,
		max_piece_count: 40,
		test_precision: 0_005_000,
	);
}

parameter_types! {
	pub const SessionsPerEra: sp_staking::SessionIndex = 6;
	pub const BondingDuration: pallet_staking::EraIndex = 24 * 28;
	pub const SlashDeferDuration: pallet_staking::EraIndex = 24 * 7; // 1/4 the bonding duration.
	pub const RewardCurve: &'static PiecewiseLinear<'static> = &REWARD_CURVE;
}

impl pallet_staking::Trait for Runtime {
	type Currency = Balances;
	type Time = Timestamp;
	type CurrencyToVote = CurrencyToVoteHandler;
	type RewardRemainder = Treasury;
	type Event = Event;
	type Slash = Treasury; // send the slashed funds to the treasury.
	type Reward = (); // rewards are minted from the void
	type SessionsPerEra = SessionsPerEra;
	type BondingDuration = BondingDuration;
	type SlashDeferDuration = SlashDeferDuration;
	/// A super-majority of the council can cancel the slash.
	type SlashCancelOrigin = pallet_collective::EnsureProportionAtLeast<_3, _4, AccountId, CouncilCollective>;
	type SessionInterface = Self;
	type RewardCurve = RewardCurve;
}

parameter_types! {
	pub const LaunchPeriod: BlockNumber = 28 * 24 * 60 * MINUTES;
	pub const VotingPeriod: BlockNumber = 28 * 24 * 60 * MINUTES;
	pub const EmergencyVotingPeriod: BlockNumber = 3 * 24 * 60 * MINUTES;
	pub const MinimumDeposit: Balance = 100 * DOLLARS;
	pub const EnactmentPeriod: BlockNumber = 30 * 24 * 60 * MINUTES;
	pub const CooloffPeriod: BlockNumber = 28 * 24 * 60 * MINUTES;
	// One cent: $10,000 / MB
	pub const PreimageByteDeposit: Balance = 1 * CENTS;
}

impl pallet_democracy::Trait for Runtime {
	type Proposal = Call;
	type Event = Event;
	type Currency = Balances;
	type EnactmentPeriod = EnactmentPeriod;
	type LaunchPeriod = LaunchPeriod;
	type VotingPeriod = VotingPeriod;
	type MinimumDeposit = MinimumDeposit;
	/// A straight majority of the council can decide what their next motion is.
	type ExternalOrigin = pallet_collective::EnsureProportionAtLeast<_1, _2, AccountId, CouncilCollective>;
	/// A super-majority can have the next scheduled referendum be a straight majority-carries vote.
	type ExternalMajorityOrigin = pallet_collective::EnsureProportionAtLeast<_3, _4, AccountId, CouncilCollective>;
	/// A unanimous council can have the next scheduled referendum be a straight default-carries
	/// (NTB) vote.
	type ExternalDefaultOrigin = pallet_collective::EnsureProportionAtLeast<_1, _1, AccountId, CouncilCollective>;
	/// Two thirds of the technical committee can have an ExternalMajority/ExternalDefault vote
	/// be tabled immediately and with a shorter voting/enactment period.
	type FastTrackOrigin = pallet_collective::EnsureProportionAtLeast<_2, _3, AccountId, TechnicalCollective>;
	type EmergencyVotingPeriod = EmergencyVotingPeriod;
	// To cancel a proposal which has been passed, 2/3 of the council must agree to it.
	type CancellationOrigin = pallet_collective::EnsureProportionAtLeast<_2, _3, AccountId, CouncilCollective>;
	// Any single technical committee member may veto a coming council proposal, however they can
	// only do it once and it lasts only for the cooloff period.
	type VetoOrigin = pallet_collective::EnsureMember<AccountId, TechnicalCollective>;
	type CooloffPeriod = CooloffPeriod;
	type PreimageByteDeposit = PreimageByteDeposit;
	type Slash = Treasury;
}

type CouncilCollective = pallet_collective::Instance1;
impl pallet_collective::Trait<CouncilCollective> for Runtime {
	type Origin = Origin;
	type Proposal = Call;
	type Event = Event;
}

parameter_types! {
	pub const CandidacyBond: Balance = 10 * DOLLARS;
	pub const VotingBond: Balance = 1 * DOLLARS;
	pub const TermDuration: BlockNumber = 7 * DAYS;
	pub const DesiredMembers: u32 = 13;
	pub const DesiredRunnersUp: u32 = 7;
}

impl pallet_elections_phragmen::Trait for Runtime {
	type Event = Event;
	type Currency = Balances;
	type ChangeMembers = Council;
	type CurrencyToVote = CurrencyToVoteHandler;
	type CandidacyBond = CandidacyBond;
	type VotingBond = VotingBond;
	type LoserCandidate = ();
	type BadReport = ();
	type KickedMember = ();
	type DesiredMembers = DesiredMembers;
	type DesiredRunnersUp = DesiredRunnersUp;
	type TermDuration = TermDuration;
}

type TechnicalCollective = pallet_collective::Instance2;
impl pallet_collective::Trait<TechnicalCollective> for Runtime {
	type Origin = Origin;
	type Proposal = Call;
	type Event = Event;
}

impl pallet_membership::Trait<pallet_membership::Instance1> for Runtime {
	type Event = Event;
	type AddOrigin = pallet_collective::EnsureProportionMoreThan<_1, _2, AccountId, CouncilCollective>;
	type RemoveOrigin = pallet_collective::EnsureProportionMoreThan<_1, _2, AccountId, CouncilCollective>;
	type SwapOrigin = pallet_collective::EnsureProportionMoreThan<_1, _2, AccountId, CouncilCollective>;
	type ResetOrigin = pallet_collective::EnsureProportionMoreThan<_1, _2, AccountId, CouncilCollective>;
	type MembershipInitialized = TechnicalCommittee;
	type MembershipChanged = TechnicalCommittee;
}

parameter_types! {
	pub const ProposalBond: Permill = Permill::from_percent(5);
	pub const ProposalBondMinimum: Balance = 1 * DOLLARS;
	pub const SpendPeriod: BlockNumber = 1 * DAYS;
	pub const Burn: Permill = Permill::from_percent(50);
	pub const TipCountdown: BlockNumber = 1 * DAYS;
	pub const TipFindersFee: Percent = Percent::from_percent(20);
	pub const TipReportDepositBase: Balance = 1 * DOLLARS;
	pub const TipReportDepositPerByte: Balance = 1 * CENTS;
}

impl pallet_treasury::Trait for Runtime {
	type Currency = Balances;
	type ApproveOrigin = pallet_collective::EnsureMembers<_4, AccountId, CouncilCollective>;
	type RejectOrigin = pallet_collective::EnsureMembers<_2, AccountId, CouncilCollective>;
	type Tippers = Elections;
	type TipCountdown = TipCountdown;
	type TipFindersFee = TipFindersFee;
	type TipReportDepositBase = TipReportDepositBase;
	type TipReportDepositPerByte = TipReportDepositPerByte;
	type Event = Event;
	type ProposalRejection = ();
	type ProposalBond = ProposalBond;
	type ProposalBondMinimum = ProposalBondMinimum;
	type SpendPeriod = SpendPeriod;
	type Burn = Burn;
}

parameter_types! {
	pub const ContractTransactionBaseFee: Balance = 1 * CENTS;
	pub const ContractTransactionByteFee: Balance = 10 * MILLICENTS;
	pub const ContractFee: Balance = 1 * CENTS;
	pub const TombstoneDeposit: Balance = 1 * DOLLARS;
	pub const RentByteFee: Balance = 1 * DOLLARS;
	pub const RentDepositOffset: Balance = 1000 * DOLLARS;
	pub const SurchargeReward: Balance = 150 * DOLLARS;
}

impl pallet_contracts::Trait for Runtime {
	type Currency = Balances;
	type Time = Timestamp;
	type Randomness = RandomnessCollectiveFlip;
	type Call = Call;
	type Event = Event;
	type DetermineContractAddress = pallet_contracts::SimpleAddressDeterminer<Runtime>;
	type ComputeDispatchFee = pallet_contracts::DefaultDispatchFeeComputor<Runtime>;
	type TrieIdGenerator = pallet_contracts::TrieIdFromParentCounter<Runtime>;
	type GasPayment = ();
	type RentPayment = ();
	type SignedClaimHandicap = pallet_contracts::DefaultSignedClaimHandicap;
	type TombstoneDeposit = TombstoneDeposit;
	type StorageSizeOffset = pallet_contracts::DefaultStorageSizeOffset;
	type RentByteFee = RentByteFee;
	type RentDepositOffset = RentDepositOffset;
	type SurchargeReward = SurchargeReward;
	type TransactionBaseFee = ContractTransactionBaseFee;
	type TransactionByteFee = ContractTransactionByteFee;
	type ContractFee = ContractFee;
	type CallBaseFee = pallet_contracts::DefaultCallBaseFee;
	type InstantiateBaseFee = pallet_contracts::DefaultInstantiateBaseFee;
	type MaxDepth = pallet_contracts::DefaultMaxDepth;
	type MaxValueSize = pallet_contracts::DefaultMaxValueSize;
	type BlockGasLimit = pallet_contracts::DefaultBlockGasLimit;
}

impl pallet_sudo::Trait for Runtime {
	type Event = Event;
	type Call = Call;
}

/// A runtime transaction submitter.
pub type SubmitTransaction = TransactionSubmitter<ImOnlineId, Runtime, UncheckedExtrinsic>;

parameter_types! {
	pub const SessionDuration: BlockNumber = EPOCH_DURATION_IN_SLOTS as _;
}

impl pallet_im_online::Trait for Runtime {
	type AuthorityId = ImOnlineId;
	type Event = Event;
	type Call = Call;
	type SubmitTransaction = SubmitTransaction;
	type SessionDuration = SessionDuration;
	type ReportUnresponsiveness = Offences;
}

impl pallet_offences::Trait for Runtime {
	type Event = Event;
	type IdentificationTuple = pallet_session::historical::IdentificationTuple<Self>;
	type OnOffenceHandler = Staking;
}

impl pallet_authority_discovery::Trait for Runtime {}

impl pallet_grandpa::Trait for Runtime {
	type Event = Event;
}

parameter_types! {
	pub const WindowSize: BlockNumber = 101;
	pub const ReportLatency: BlockNumber = 1000;
}

impl pallet_finality_tracker::Trait for Runtime {
	type OnFinalizationStalled = ();
	type WindowSize = WindowSize;
	type ReportLatency = ReportLatency;
}

parameter_types! {
	pub const BasicDeposit: Balance = 10 * DOLLARS;       // 258 bytes on-chain
	pub const FieldDeposit: Balance = 250 * CENTS;        // 66 bytes on-chain
	pub const SubAccountDeposit: Balance = 2 * DOLLARS;   // 53 bytes on-chain
	pub const MaxSubAccounts: u32 = 100;
	pub const MaxAdditionalFields: u32 = 100;
}

impl pallet_identity::Trait for Runtime {
	type Event = Event;
	type Currency = Balances;
	type BasicDeposit = BasicDeposit;
	type FieldDeposit = FieldDeposit;
	type SubAccountDeposit = SubAccountDeposit;
	type MaxSubAccounts = MaxSubAccounts;
	type MaxAdditionalFields = MaxAdditionalFields;
	type Slashed = Treasury;
	type ForceOrigin = pallet_collective::EnsureProportionMoreThan<_1, _2, AccountId, CouncilCollective>;
	type RegistrarOrigin = pallet_collective::EnsureProportionMoreThan<_1, _2, AccountId, CouncilCollective>;
}

impl frame_system::offchain::CreateTransaction<Runtime, UncheckedExtrinsic> for Runtime {
	type Public = <Signature as traits::Verify>::Signer;
	type Signature = Signature;

	fn create_transaction<TSigner: frame_system::offchain::Signer<Self::Public, Self::Signature>>(
		call: Call,
		public: Self::Public,
		account: AccountId,
		index: Index,
	) -> Option<(Call, <UncheckedExtrinsic as traits::Extrinsic>::SignaturePayload)> {
		// take the biggest period possible.
		let period = BlockHashCount::get()
			.checked_next_power_of_two()
			.map(|c| c / 2)
			.unwrap_or(2) as u64;
		let current_block = System::block_number()
			.saturated_into::<u64>()
			// The `System::block_number` is initialized with `n+1`,
			// so the actual block number is `n`.
			.saturating_sub(1);
		let tip = 0;
		let extra: SignedExtra = (
			frame_system::CheckVersion::<Runtime>::new(),
			frame_system::CheckGenesis::<Runtime>::new(),
			frame_system::CheckEra::<Runtime>::from(generic::Era::mortal(period, current_block)),
			frame_system::CheckNonce::<Runtime>::from(index),
			frame_system::CheckWeight::<Runtime>::new(),
			pallet_transaction_payment::ChargeTransactionPayment::<Runtime>::from(tip),
			Default::default(),
		);
		let raw_payload = SignedPayload::new(call, extra).map_err(|e| {
			debug::warn!("Unable to create signed payload: {:?}", e);
		}).ok()?;
		let signature = TSigner::sign(public, &raw_payload)?;
		let address = Indices::unlookup(account);
		let (call, extra, _) = raw_payload.deconstruct();
		Some((call, (address, signature, extra)))
	}
}

parameter_types! {
	pub const ConfigDepositBase: Balance = 5 * DOLLARS;
	pub const FriendDepositFactor: Balance = 50 * CENTS;
	pub const MaxFriends: u16 = 9;
	pub const RecoveryDeposit: Balance = 5 * DOLLARS;
}

impl pallet_recovery::Trait for Runtime {
	type Event = Event;
	type Call = Call;
	type Currency = Balances;
	type ConfigDepositBase = ConfigDepositBase;
	type FriendDepositFactor = FriendDepositFactor;
	type MaxFriends = MaxFriends;
	type RecoveryDeposit = RecoveryDeposit;
}

parameter_types! {
	pub const CandidateDeposit: Balance = 10 * DOLLARS;
	pub const WrongSideDeduction: Balance = 2 * DOLLARS;
	pub const MaxStrikes: u32 = 10;
	pub const RotationPeriod: BlockNumber = 80 * HOURS;
	pub const PeriodSpend: Balance = 500 * DOLLARS;
	pub const MaxLockDuration: BlockNumber = 36 * 30 * DAYS;
	pub const ChallengePeriod: BlockNumber = 7 * DAYS;
}

impl pallet_society::Trait for Runtime {
	type Event = Event;
	type Currency = Balances;
	type Randomness = RandomnessCollectiveFlip;
	type CandidateDeposit = CandidateDeposit;
	type WrongSideDeduction = WrongSideDeduction;
	type MaxStrikes = MaxStrikes;
	type PeriodSpend = PeriodSpend;
	type MembershipChanged = ();
	type RotationPeriod = RotationPeriod;
	type MaxLockDuration = MaxLockDuration;
	type FounderSetOrigin = pallet_collective::EnsureProportionMoreThan<_1, _2, AccountId, CouncilCollective>;
	type SuspensionJudgementOrigin = pallet_society::EnsureFounder<Runtime>;
	type ChallengePeriod = ChallengePeriod;
}

impl pallet_vesting::Trait for Runtime {
	type Event = Event;
	type Currency = Balances;
	type BlockNumberToBalance = ConvertInto;
}

construct_runtime!(
	pub enum Runtime where
		Block = Block,
		NodeBlock = node_primitives::Block,
		UncheckedExtrinsic = UncheckedExtrinsic
	{
		System: frame_system::{Module, Call, Config, Storage, Event<T>},
		Utility: pallet_utility::{Module, Call, Storage, Event<T>},
		Babe: pallet_babe::{Module, Call, Storage, Config, Inherent(Timestamp)},
		Timestamp: pallet_timestamp::{Module, Call, Storage, Inherent},
		Authorship: pallet_authorship::{Module, Call, Storage, Inherent},
		Indices: pallet_indices::{Module, Call, Storage, Config<T>, Event<T>},
		Balances: pallet_balances::{Module, Call, Storage, Config<T>, Event<T>},
		TransactionPayment: pallet_transaction_payment::{Module, Storage},
		Staking: pallet_staking::{Module, Call, Config<T>, Storage, Event<T>},
		Session: pallet_session::{Module, Call, Storage, Event, Config<T>},
		Democracy: pallet_democracy::{Module, Call, Storage, Config, Event<T>},
		Council: pallet_collective::<Instance1>::{Module, Call, Storage, Origin<T>, Event<T>, Config<T>},
		TechnicalCommittee: pallet_collective::<Instance2>::{Module, Call, Storage, Origin<T>, Event<T>, Config<T>},
		Elections: pallet_elections_phragmen::{Module, Call, Storage, Event<T>},
		TechnicalMembership: pallet_membership::<Instance1>::{Module, Call, Storage, Event<T>, Config<T>},
		FinalityTracker: pallet_finality_tracker::{Module, Call, Inherent},
		Grandpa: pallet_grandpa::{Module, Call, Storage, Config, Event},
		Treasury: pallet_treasury::{Module, Call, Storage, Config, Event<T>},
		Contracts: pallet_contracts::{Module, Call, Config<T>, Storage, Event<T>},
		Sudo: pallet_sudo::{Module, Call, Config<T>, Storage, Event<T>},
		ImOnline: pallet_im_online::{Module, Call, Storage, Event<T>, ValidateUnsigned, Config<T>},
		AuthorityDiscovery: pallet_authority_discovery::{Module, Call, Config},
		Offences: pallet_offences::{Module, Call, Storage, Event},
		RandomnessCollectiveFlip: pallet_randomness_collective_flip::{Module, Call, Storage},
		Identity: pallet_identity::{Module, Call, Storage, Event<T>},
		Society: pallet_society::{Module, Call, Storage, Event<T>, Config<T>},
		Recovery: pallet_recovery::{Module, Call, Storage, Event<T>},
		Vesting: pallet_vesting::{Module, Call, Storage, Event<T>, Config<T>},
	}
);

/// The address format for describing accounts.
pub type Address = <Indices as StaticLookup>::Source;
/// Block header type as expected by this runtime.
pub type Header = generic::Header<BlockNumber, BlakeTwo256>;
/// Block type as expected by this runtime.
pub type Block = generic::Block<Header, UncheckedExtrinsic>;
/// A Block signed with a Justification
pub type SignedBlock = generic::SignedBlock<Block>;
/// BlockId type as expected by this runtime.
pub type BlockId = generic::BlockId<Block>;
/// The SignedExtension to the basic transaction logic.
pub type SignedExtra = (
	frame_system::CheckVersion<Runtime>,
	frame_system::CheckGenesis<Runtime>,
	frame_system::CheckEra<Runtime>,
	frame_system::CheckNonce<Runtime>,
	frame_system::CheckWeight<Runtime>,
	pallet_transaction_payment::ChargeTransactionPayment<Runtime>,
	pallet_contracts::CheckBlockGasLimit<Runtime>,
);
/// Unchecked extrinsic type as expected by this runtime.
pub type UncheckedExtrinsic = generic::UncheckedExtrinsic<Address, Call, Signature, SignedExtra>;
/// The payload being signed in transactions.
pub type SignedPayload = generic::SignedPayload<Call, SignedExtra>;
/// Extrinsic type that has already been checked.
pub type CheckedExtrinsic = generic::CheckedExtrinsic<AccountId, Call, SignedExtra>;
/// Executive: handles dispatch to the various modules.
pub type Executive = frame_executive::Executive<Runtime, Block, frame_system::ChainContext<Runtime>, Runtime, AllModules>;

impl_runtime_apis! {
	impl sp_api::Core<Block> for Runtime {
		fn version() -> RuntimeVersion {
			VERSION
		}

		fn execute_block(block: Block) {
			Executive::execute_block(block)
		}

		fn initialize_block(header: &<Block as BlockT>::Header) {
			Executive::initialize_block(header)
		}
	}

	impl sp_api::Metadata<Block> for Runtime {
		fn metadata() -> OpaqueMetadata {
			Runtime::metadata().into()
		}
	}

	impl sp_block_builder::BlockBuilder<Block> for Runtime {
		fn apply_extrinsic(extrinsic: <Block as BlockT>::Extrinsic) -> ApplyExtrinsicResult {
			Executive::apply_extrinsic(extrinsic)
		}

		fn apply_trusted_extrinsic(extrinsic: <Block as BlockT>::Extrinsic) -> ApplyExtrinsicResult {
			Executive::apply_trusted_extrinsic(extrinsic)
		}

		fn finalize_block() -> <Block as BlockT>::Header {
			Executive::finalize_block()
		}

		fn inherent_extrinsics(data: InherentData) -> Vec<<Block as BlockT>::Extrinsic> {
			data.create_extrinsics()
		}

		fn check_inherents(block: Block, data: InherentData) -> CheckInherentsResult {
			data.check_extrinsics(&block)
		}

		fn random_seed() -> <Block as BlockT>::Hash {
			RandomnessCollectiveFlip::random_seed()
		}
	}

	impl sp_transaction_pool::runtime_api::TaggedTransactionQueue<Block> for Runtime {
		fn validate_transaction(tx: <Block as BlockT>::Extrinsic) -> TransactionValidity {
			Executive::validate_transaction(tx)
		}
	}

	impl sp_offchain::OffchainWorkerApi<Block> for Runtime {
		fn offchain_worker(header: &<Block as BlockT>::Header) {
			Executive::offchain_worker(header)
		}
	}

	impl fg_primitives::GrandpaApi<Block> for Runtime {
		fn grandpa_authorities() -> GrandpaAuthorityList {
			Grandpa::grandpa_authorities()
		}
	}

	impl sp_consensus_babe::BabeApi<Block> for Runtime {
		fn configuration() -> sp_consensus_babe::BabeConfiguration {
			// The choice of `c` parameter (where `1 - c` represents the
			// probability of a slot being empty), is done in accordance to the
			// slot duration and expected target block time, for safely
			// resisting network delays of maximum two seconds.
			// <https://research.web3.foundation/en/latest/polkadot/BABE/Babe/#6-practical-results>
			sp_consensus_babe::BabeConfiguration {
				slot_duration: Babe::slot_duration(),
				epoch_length: EpochDuration::get(),
				c: PRIMARY_PROBABILITY,
				genesis_authorities: Babe::authorities(),
				randomness: Babe::randomness(),
				secondary_slots: true,
			}
		}

		fn current_epoch_start() -> sp_consensus_babe::SlotNumber {
			Babe::current_epoch_start()
		}
	}

	impl sp_authority_discovery::AuthorityDiscoveryApi<Block> for Runtime {
		fn authorities() -> Vec<AuthorityDiscoveryId> {
			AuthorityDiscovery::authorities()
		}
	}

	impl frame_system_rpc_runtime_api::AccountNonceApi<Block, AccountId, Index> for Runtime {
		fn account_nonce(account: AccountId) -> Index {
			System::account_nonce(account)
		}
	}

	impl pallet_contracts_rpc_runtime_api::ContractsApi<Block, AccountId, Balance, BlockNumber>
		for Runtime
	{
		fn call(
			origin: AccountId,
			dest: AccountId,
			value: Balance,
			gas_limit: u64,
			input_data: Vec<u8>,
		) -> ContractExecResult {
			let exec_result =
				Contracts::bare_call(origin, dest.into(), value, gas_limit, input_data);
			match exec_result {
				Ok(v) => ContractExecResult::Success {
					status: v.status,
					data: v.data,
				},
				Err(_) => ContractExecResult::Error,
			}
		}

		fn get_storage(
			address: AccountId,
			key: [u8; 32],
		) -> pallet_contracts_primitives::GetStorageResult {
			Contracts::get_storage(address, key)
		}

		fn rent_projection(
			address: AccountId,
		) -> pallet_contracts_primitives::RentProjectionResult<BlockNumber> {
			Contracts::rent_projection(address)
		}
	}

	impl pallet_transaction_payment_rpc_runtime_api::TransactionPaymentApi<
		Block,
		Balance,
		UncheckedExtrinsic,
	> for Runtime {
		fn query_info(uxt: UncheckedExtrinsic, len: u32) -> RuntimeDispatchInfo<Balance> {
			TransactionPayment::query_info(uxt, len)
		}
	}

	impl sp_session::SessionKeys<Block> for Runtime {
		fn generate_session_keys(seed: Option<Vec<u8>>) -> Vec<u8> {
			SessionKeys::generate(seed)
		}

		fn decode_session_keys(
			encoded: Vec<u8>,
		) -> Option<Vec<(Vec<u8>, sp_core::crypto::KeyTypeId)>> {
			SessionKeys::decode_into_raw_public_keys(&encoded)
		}
	}

	impl frame_benchmarking::Benchmark<Block> for Runtime {
		fn dispatch_benchmark(
			module: Vec<u8>,
			extrinsic: Vec<u8>,
			steps: u32,
			repeat: u32,
		) -> Option<Vec<frame_benchmarking::BenchmarkResults>> {
			use frame_benchmarking::Benchmarking;

			match module.as_slice() {
				b"pallet-balances" | b"balances" => Balances::run_benchmark(extrinsic, steps, repeat).ok(),
				b"pallet-identity" | b"identity" => Identity::run_benchmark(extrinsic, steps, repeat).ok(),
				b"pallet-timestamp" | b"timestamp" => Timestamp::run_benchmark(extrinsic, steps, repeat).ok(),
				_ => None,
			}
		}
	}
}

#[cfg(test)]
mod tests {
	use super::*;
	use frame_system::offchain::{SignAndSubmitTransaction, SubmitSignedTransaction};

	#[test]
	fn validate_transaction_submitter_bounds() {
		fn is_submit_signed_transaction<T>() where
			T: SubmitSignedTransaction<
				Runtime,
				Call,
			>,
		{}

		fn is_sign_and_submit_transaction<T>() where
			T: SignAndSubmitTransaction<
				Runtime,
				Call,
				Extrinsic=UncheckedExtrinsic,
				CreateTransaction=Runtime,
				Signer=ImOnlineId,
			>,
		{}

		is_submit_signed_transaction::<SubmitTransaction>();
		is_sign_and_submit_transaction::<SubmitTransaction>();
	}

	#[test]
	fn block_hooks_weight_should_not_exceed_limits() {
		use frame_support::weights::WeighBlock;
		let check_for_block = |b| {
			let block_hooks_weight =
				<AllModules as WeighBlock<BlockNumber>>::on_initialize(b) +
				<AllModules as WeighBlock<BlockNumber>>::on_finalize(b);

			assert_eq!(
				block_hooks_weight,
				0,
				"This test might fail simply because the value being compared to has increased to a \
				module declaring a new weight for a hook or call. In this case update the test and \
				happily move on.",
			);

			// Invariant. Always must be like this to have a sane chain.
			assert!(block_hooks_weight < MaximumBlockWeight::get());

			// Warning.
			if block_hooks_weight > MaximumBlockWeight::get() / 2 {
				println!(
					"block hooks weight is consuming more than a block's capacity. You probably want \
					to re-think this. This test will fail now."
				);
				assert!(false);
			}
		};

		let _ = (0..100_000).for_each(check_for_block);
	}
}<|MERGE_RESOLUTION|>--- conflicted
+++ resolved
@@ -81,12 +81,8 @@
 	// and set impl_version to 0. If only runtime
 	// implementation changes and behavior does not, then leave spec_version as
 	// is and increment impl_version.
-	spec_version: 223,
-<<<<<<< HEAD
+	spec_version: 224,
 	impl_version: 0,
-=======
-	impl_version: 1,
->>>>>>> 308273f8
 	apis: RUNTIME_API_VERSIONS,
 };
 
