// Copyright 2018-2019 Parity Technologies (UK) Ltd.
// This file is part of Substrate.

// Substrate is free software: you can redistribute it and/or modify
// it under the terms of the GNU General Public License as published by
// the Free Software Foundation, either version 3 of the License, or
// (at your option) any later version.

// Substrate is distributed in the hope that it will be useful,
// but WITHOUT ANY WARRANTY; without even the implied warranty of
// MERCHANTABILITY or FITNESS FOR A PARTICULAR PURPOSE.  See the
// GNU General Public License for more details.

// You should have received a copy of the GNU General Public License
// along with Substrate.  If not, see <http://www.gnu.org/licenses/>.

use std::collections::BTreeMap;
use std::iter::FromIterator;
use std::sync::Arc;
use std::time::Duration;

use log::{debug, warn, info};
use parity_scale_codec::{Decode, Encode};
use futures::prelude::*;
use futures03::future::{FutureExt as _, TryFutureExt as _};
use futures_timer::Delay;
use parking_lot::RwLock;
use sp_blockchain::{HeaderBackend, Error as ClientError};

use sc_client_api::{
	BlockchainEvents,
	backend::{Backend},
	Finalizer,
	call_executor::CallExecutor,
	utils::is_descendent_of,
};
use sc_client::{
	apply_aux, Client,
};
<<<<<<< HEAD
use grandpa::{
	BlockNumberOps, Error as GrandpaError, round::State as RoundState,
	self, voter, voter_set::VoterSet,
};
use sp_blockchain::HeaderMetadata;
use primitives::{Blake2Hasher, H256, Pair};
=======
use finality_grandpa::{
	BlockNumberOps, Equivocation, Error as GrandpaError, round::State as RoundState,
	voter, voter_set::VoterSet,
};
use sp_core::{Blake2Hasher, H256, Pair};
>>>>>>> 40a16efe
use sp_runtime::generic::BlockId;
use sp_runtime::traits::{
	Block as BlockT, Header as HeaderT, NumberFor, One, ProvideRuntimeApi, Zero,
};
use sp_session::SessionMembership;
use sc_telemetry::{telemetry, CONSENSUS_INFO};

use crate::{
	CommandOrError, Commit, Config, Error, Precommit, Prevote,
	PrimaryPropose, SignedMessage, NewAuthoritySet, VoterCommand,
};

use sp_consensus::SelectChain;

use crate::authorities::{AuthoritySet, SharedAuthoritySet};
use crate::consensus_changes::SharedConsensusChanges;
use crate::justification::GrandpaJustification;
use crate::until_imported::UntilVoteTargetImported;
use crate::voting_rule::VotingRule;
<<<<<<< HEAD
use fg_primitives::{
	AuthorityId, AuthoritySignature, Equivocation, EquivocationReport,
	GrandpaApi, RoundNumber, SetId,
};
=======
use sp_finality_grandpa::{AuthorityId, AuthoritySignature, SetId, RoundNumber};
>>>>>>> 40a16efe

type HistoricalVotes<Block> = finality_grandpa::HistoricalVotes<
	<Block as BlockT>::Hash,
	NumberFor<Block>,
	AuthoritySignature,
	AuthorityId,
>;

/// Data about a completed round. The set of votes that is stored must be
/// minimal, i.e. at most one equivocation is stored per voter.
#[derive(Debug, Clone, Decode, Encode, PartialEq)]
pub struct CompletedRound<Block: BlockT> {
	/// The round number.
	pub number: RoundNumber,
	/// The round state (prevote ghost, estimate, finalized, etc.)
	pub state: RoundState<Block::Hash, NumberFor<Block>>,
	/// The target block base used for voting in the round.
	pub base: (Block::Hash, NumberFor<Block>),
	/// All the votes observed in the round.
	pub votes: Vec<SignedMessage<Block>>,
}

// Data about last completed rounds within a single voter set. Stores
// NUM_LAST_COMPLETED_ROUNDS and always contains data about at least one round
// (genesis).
#[derive(Debug, Clone, PartialEq)]
pub struct CompletedRounds<Block: BlockT> {
	rounds: Vec<CompletedRound<Block>>,
	set_id: SetId,
	voters: Vec<AuthorityId>,
}

// NOTE: the current strategy for persisting completed rounds is very naive
// (update everything) and we also rely on cloning to do atomic updates,
// therefore this value should be kept small for now.
const NUM_LAST_COMPLETED_ROUNDS: usize = 2;

impl<Block: BlockT> Encode for CompletedRounds<Block> {
	fn encode(&self) -> Vec<u8> {
		let v = Vec::from_iter(&self.rounds);
		(&v, &self.set_id, &self.voters).encode()
	}
}

impl<Block: BlockT> parity_scale_codec::EncodeLike for CompletedRounds<Block> {}

impl<Block: BlockT> Decode for CompletedRounds<Block> {
	fn decode<I: parity_scale_codec::Input>(value: &mut I) -> Result<Self, parity_scale_codec::Error> {
		<(Vec<CompletedRound<Block>>, SetId, Vec<AuthorityId>)>::decode(value)
			.map(|(rounds, set_id, voters)| CompletedRounds {
				rounds: rounds.into(),
				set_id,
				voters,
			})
	}
}

impl<Block: BlockT> CompletedRounds<Block> {
	/// Create a new completed rounds tracker with NUM_LAST_COMPLETED_ROUNDS capacity.
	pub(crate) fn new(
		genesis: CompletedRound<Block>,
		set_id: SetId,
		voters: &AuthoritySet<Block::Hash, NumberFor<Block>>,
	)
		-> CompletedRounds<Block>
	{
		let mut rounds = Vec::with_capacity(NUM_LAST_COMPLETED_ROUNDS);
		rounds.push(genesis);

		let voters = voters.current().1.iter().map(|(a, _)| a.clone()).collect();
		CompletedRounds { rounds, set_id, voters }
	}

	/// Get the set-id and voter set of the completed rounds.
	pub fn set_info(&self) -> (SetId, &[AuthorityId]) {
		(self.set_id, &self.voters[..])
	}

	/// Iterate over all completed rounds.
	pub fn iter(&self) -> impl Iterator<Item=&CompletedRound<Block>> {
		self.rounds.iter().rev()
	}

	/// Returns the last (latest) completed round.
	pub fn last(&self) -> &CompletedRound<Block> {
		self.rounds.first()
			.expect("inner is never empty; always contains at least genesis; qed")
	}

	/// Push a new completed round, oldest round is evicted if number of rounds
	/// is higher than `NUM_LAST_COMPLETED_ROUNDS`.
	pub fn push(&mut self, completed_round: CompletedRound<Block>) {
		use std::cmp::Reverse;

		match self.rounds.binary_search_by_key(
			&Reverse(completed_round.number),
			|completed_round| Reverse(completed_round.number),
		) {
			Ok(idx) => self.rounds[idx] = completed_round,
			Err(idx) => self.rounds.insert(idx, completed_round),
		};

		if self.rounds.len() > NUM_LAST_COMPLETED_ROUNDS {
			self.rounds.pop();
		}
	}
}

/// A map with voter status information for currently live rounds,
/// which votes have we cast and what are they.
pub type CurrentRounds<Block> = BTreeMap<RoundNumber, HasVoted<Block>>;

/// The state of the current voter set, whether it is currently active or not
/// and information related to the previously completed rounds. Current round
/// voting status is used when restarting the voter, i.e. it will re-use the
/// previous votes for a given round if appropriate (same round and same local
/// key).
#[derive(Debug, Decode, Encode, PartialEq)]
pub enum VoterSetState<Block: BlockT> {
	/// The voter is live, i.e. participating in rounds.
	Live {
		/// The previously completed rounds.
		completed_rounds: CompletedRounds<Block>,
		/// Voter status for the currently live rounds.
		current_rounds: CurrentRounds<Block>,
	},
	/// The voter is paused, i.e. not casting or importing any votes.
	Paused {
		/// The previously completed rounds.
		completed_rounds: CompletedRounds<Block>,
	},
}

impl<Block: BlockT> VoterSetState<Block> {
	/// Create a new live VoterSetState with round 0 as a completed round using
	/// the given genesis state and the given authorities. Round 1 is added as a
	/// current round (with state `HasVoted::No`).
	pub(crate) fn live(
		set_id: SetId,
		authority_set: &AuthoritySet<Block::Hash, NumberFor<Block>>,
		genesis_state: (Block::Hash, NumberFor<Block>),
	) -> VoterSetState<Block> {
		let state = RoundState::genesis((genesis_state.0, genesis_state.1));
		let completed_rounds = CompletedRounds::new(
			CompletedRound {
				number: 0,
				state,
				base: (genesis_state.0, genesis_state.1),
				votes: Vec::new(),
			},
			set_id,
			authority_set,
		);

		let mut current_rounds = CurrentRounds::new();
		current_rounds.insert(1, HasVoted::No);

		VoterSetState::Live {
			completed_rounds,
			current_rounds,
		}
	}

	/// Returns the last completed rounds.
	pub(crate) fn completed_rounds(&self) -> CompletedRounds<Block> {
		match self {
			VoterSetState::Live { completed_rounds, .. } =>
				completed_rounds.clone(),
			VoterSetState::Paused { completed_rounds } =>
				completed_rounds.clone(),
		}
	}

	/// Returns the last completed round.
	pub(crate) fn last_completed_round(&self) -> CompletedRound<Block> {
		match self {
			VoterSetState::Live { completed_rounds, .. } =>
				completed_rounds.last().clone(),
			VoterSetState::Paused { completed_rounds } =>
				completed_rounds.last().clone(),
		}
	}

	/// Returns the voter set state validating that it includes the given round
	/// in current rounds and that the voter isn't paused.
	pub fn with_current_round(&self, round: RoundNumber)
		-> Result<(&CompletedRounds<Block>, &CurrentRounds<Block>), Error>
	{
		if let VoterSetState::Live { completed_rounds, current_rounds } = self {
			if current_rounds.contains_key(&round) {
				return Ok((completed_rounds, current_rounds));
			} else {
				let msg = "Voter acting on a live round we are not tracking.";
				return Err(Error::Safety(msg.to_string()));
			}
		} else {
			let msg = "Voter acting while in paused state.";
			return Err(Error::Safety(msg.to_string()));
		}
	}
}

/// Whether we've voted already during a prior run of the program.
#[derive(Clone, Debug, Decode, Encode, PartialEq)]
pub enum HasVoted<Block: BlockT> {
	/// Has not voted already in this round.
	No,
	/// Has voted in this round.
	Yes(AuthorityId, Vote<Block>),
}

/// The votes cast by this voter already during a prior run of the program.
#[derive(Debug, Clone, Decode, Encode, PartialEq)]
pub enum Vote<Block: BlockT> {
	/// Has cast a proposal.
	Propose(PrimaryPropose<Block>),
	/// Has cast a prevote.
	Prevote(Option<PrimaryPropose<Block>>, Prevote<Block>),
	/// Has cast a precommit (implies prevote.)
	Precommit(Option<PrimaryPropose<Block>>, Prevote<Block>, Precommit<Block>),
}

impl<Block: BlockT> HasVoted<Block> {
	/// Returns the proposal we should vote with (if any.)
	pub fn propose(&self) -> Option<&PrimaryPropose<Block>> {
		match self {
			HasVoted::Yes(_, Vote::Propose(propose)) =>
				Some(propose),
			HasVoted::Yes(_, Vote::Prevote(propose, _)) | HasVoted::Yes(_, Vote::Precommit(propose, _, _)) =>
				propose.as_ref(),
			_ => None,
		}
	}

	/// Returns the prevote we should vote with (if any.)
	pub fn prevote(&self) -> Option<&Prevote<Block>> {
		match self {
			HasVoted::Yes(_, Vote::Prevote(_, prevote)) | HasVoted::Yes(_, Vote::Precommit(_, prevote, _)) =>
				Some(prevote),
			_ => None,
		}
	}

	/// Returns the precommit we should vote with (if any.)
	pub fn precommit(&self) -> Option<&Precommit<Block>> {
		match self {
			HasVoted::Yes(_, Vote::Precommit(_, _, precommit)) =>
				Some(precommit),
			_ => None,
		}
	}

	/// Returns true if the voter can still propose, false otherwise.
	pub fn can_propose(&self) -> bool {
		self.propose().is_none()
	}

	/// Returns true if the voter can still prevote, false otherwise.
	pub fn can_prevote(&self) -> bool {
		self.prevote().is_none()
	}

	/// Returns true if the voter can still precommit, false otherwise.
	pub fn can_precommit(&self) -> bool {
		self.precommit().is_none()
	}
}

/// A voter set state meant to be shared safely across multiple owners.
#[derive(Clone)]
pub struct SharedVoterSetState<Block: BlockT> {
	inner: Arc<RwLock<VoterSetState<Block>>>,
}

impl<Block: BlockT> From<VoterSetState<Block>> for SharedVoterSetState<Block> {
	fn from(set_state: VoterSetState<Block>) -> Self {
		SharedVoterSetState::new(set_state)
	}
}

impl<Block: BlockT> SharedVoterSetState<Block> {
	/// Create a new shared voter set tracker with the given state.
	pub(crate) fn new(state: VoterSetState<Block>) -> Self {
		SharedVoterSetState { inner: Arc::new(RwLock::new(state)) }
	}

	/// Read the inner voter set state.
	pub(crate) fn read(&self) -> parking_lot::RwLockReadGuard<VoterSetState<Block>> {
		self.inner.read()
	}

	/// Return vote status information for the current round.
	pub(crate) fn has_voted(&self, round: RoundNumber) -> HasVoted<Block> {
		match &*self.inner.read() {
			VoterSetState::Live { current_rounds, .. } => {
				current_rounds.get(&round).and_then(|has_voted| match has_voted {
					HasVoted::Yes(id, vote) =>
						Some(HasVoted::Yes(id.clone(), vote.clone())),
					_ => None,
				})
				.unwrap_or(HasVoted::No)
			},
			_ => HasVoted::No,
		}
	}

	// NOTE: not exposed outside of this module intentionally.
	fn with<F, R>(&self, f: F) -> R
		where F: FnOnce(&mut VoterSetState<Block>) -> R
	{
		f(&mut *self.inner.write())
	}
}

/// The environment we run GRANDPA in.
<<<<<<< HEAD
pub(crate) struct Environment<B, E, Block: BlockT, N: Network<Block>, RA, PRA, SC, VR> {
=======
pub(crate) struct Environment<B, E, Block: BlockT,  RA, SC, VR> {
>>>>>>> 40a16efe
	pub(crate) client: Arc<Client<B, E, Block, RA>>,
	pub(crate) api: Arc<PRA>,
	pub(crate) select_chain: SC,
	pub(crate) voters: Arc<VoterSet<AuthorityId>>,
	pub(crate) config: Config,
	pub(crate) authority_set: SharedAuthoritySet<Block::Hash, NumberFor<Block>>,
	pub(crate) consensus_changes: SharedConsensusChanges<Block::Hash, NumberFor<Block>>,
	pub(crate) network: crate::communication::NetworkBridge<Block>,
	pub(crate) set_id: SetId,
	pub(crate) voter_set_state: SharedVoterSetState<Block>,
	pub(crate) voting_rule: VR,
}

<<<<<<< HEAD
impl<B, E, Block: BlockT, N: Network<Block>, PRA, RA, SC, VR> Environment<B, E, Block, N, RA, PRA, SC, VR> {
=======
impl<B, E, Block: BlockT, RA, SC, VR> Environment<B, E, Block, RA, SC, VR> {
>>>>>>> 40a16efe
	/// Updates the voter set state using the given closure. The write lock is
	/// held during evaluation of the closure and the environment's voter set
	/// state is set to its result if successful.
	pub(crate) fn update_voter_set_state<F>(&self, f: F) -> Result<(), Error> where
		F: FnOnce(&VoterSetState<Block>) -> Result<Option<VoterSetState<Block>>, Error>
	{
		self.voter_set_state.with(|voter_set_state| {
			if let Some(set_state) = f(&voter_set_state)? {
				*voter_set_state = set_state;
			}
			Ok(())
		})
	}
}

<<<<<<< HEAD
impl<Block: BlockT<Hash=H256>, B, E, N, RA, PRA, SC, VR>
	grandpa::Chain<Block::Hash, NumberFor<Block>>
for Environment<B, E, Block, N, RA, PRA, SC, VR>
=======
impl<Block: BlockT<Hash=H256>, B, E, RA, SC, VR>
	finality_grandpa::Chain<Block::Hash, NumberFor<Block>>
for Environment<B, E, Block, RA, SC, VR>
>>>>>>> 40a16efe
where
	Block: 'static,
	B: Backend<Block, Blake2Hasher> + 'static,
	E: CallExecutor<Block, Blake2Hasher> + Send + Sync + 'static,
	SC: SelectChain<Block> + 'static,
	VR: VotingRule<Block, Client<B, E, Block, RA>>,
	RA: Send + Sync,
	NumberFor<Block>: BlockNumberOps,
{
	fn ancestry(&self, base: Block::Hash, block: Block::Hash) -> Result<Vec<Block::Hash>, GrandpaError> {
		ancestry(&self.client, base, block)
	}

	fn best_chain_containing(&self, block: Block::Hash) -> Option<(Block::Hash, NumberFor<Block>)> {
		// NOTE: when we finalize an authority set change through the sync protocol the voter is
		//       signaled asynchronously. therefore the voter could still vote in the next round
		//       before activating the new set. the `authority_set` is updated immediately thus we
		//       restrict the voter based on that.
		if self.set_id != self.authority_set.inner().read().current().0 {
			return None;
		}

		// we refuse to vote beyond the current limit number where transitions are scheduled to
		// occur.
		// once blocks are finalized that make that transition irrelevant or activate it,
		// we will proceed onwards. most of the time there will be no pending transition.
		let limit = self.authority_set.current_limit();
		debug!(target: "afg", "Finding best chain containing block {:?} with number limit {:?}", block, limit);

		match self.select_chain.finality_target(block, None) {
			Ok(Some(best_hash)) => {
				let base_header = self.client.header(&BlockId::Hash(block)).ok()?
					.expect("Header known to exist after `best_containing` call; qed");

				if let Some(limit) = limit {
					// this is a rare case which might cause issues,
					// might be better to return the header itself.
					if *base_header.number() > limit {
						debug!(target: "afg", "Encountered error finding best chain containing {:?} with limit {:?}: target block is after limit",
							block,
							limit,
						);
						return None;
					}
				}

				let best_header = self.client.header(&BlockId::Hash(best_hash)).ok()?
					.expect("Header known to exist after `best_containing` call; qed");

				// check if our vote is currently being limited due to a pending change
				let limit = limit.filter(|limit| limit < best_header.number());
				let target;

				let target_header = if let Some(target_number) = limit {
					let mut target_header = best_header.clone();

					// walk backwards until we find the target block
					loop {
						if *target_header.number() < target_number {
							unreachable!(
								"we are traversing backwards from a known block; \
								 blocks are stored contiguously; \
								 qed"
							);
						}

						if *target_header.number() == target_number {
							break;
						}

						target_header = self.client.header(&BlockId::Hash(*target_header.parent_hash())).ok()?
							.expect("Header known to exist after `best_containing` call; qed");
					}

					target = target_header;
					&target
				} else {
					// otherwise just use the given best as the target
					&best_header
				};

				// restrict vote according to the given voting rule, if the
				// voting rule doesn't restrict the vote then we keep the
				// previous target.
				//
				// note that we pass the original `best_header`, i.e. before the
				// authority set limit filter, which can be considered a
				// mandatory/implicit voting rule.
				//
				// we also make sure that the restricted vote is higher than the
				// round base (i.e. last finalized), otherwise the value
				// returned by the given voting rule is ignored and the original
				// target is used instead.
				self.voting_rule
					.restrict_vote(&*self.client, &base_header, &best_header, target_header)
					.filter(|(_, restricted_number)| {
						// we can only restrict votes within the interval [base, target]
						restricted_number >= base_header.number() &&
							restricted_number < target_header.number()
					})
					.or(Some((target_header.hash(), *target_header.number())))
			},
			Ok(None) => {
				debug!(target: "afg", "Encountered error finding best chain containing {:?}: couldn't find target block", block);
				None
			}
			Err(e) => {
				debug!(target: "afg", "Encountered error finding best chain containing {:?}: {:?}", block, e);
				None
			}
		}
	}
}


pub(crate) fn ancestry<B, Block: BlockT<Hash=H256>, E, RA>(
	client: &Client<B, E, Block, RA>,
	base: Block::Hash,
	block: Block::Hash,
) -> Result<Vec<Block::Hash>, GrandpaError> where
	B: Backend<Block, Blake2Hasher>,
	E: CallExecutor<Block, Blake2Hasher>,
{
	if base == block { return Err(GrandpaError::NotDescendent) }

	let tree_route_res = sp_blockchain::tree_route(client, block, base);

	let tree_route = match tree_route_res {
		Ok(tree_route) => tree_route,
		Err(e) => {
			debug!(target: "afg", "Encountered error computing ancestry between block {:?} and base {:?}: {:?}",
				   block, base, e);

			return Err(GrandpaError::NotDescendent);
		}
	};

	if tree_route.common_block().hash != base {
		return Err(GrandpaError::NotDescendent);
	}

	// skip one because our ancestry is meant to start from the parent of `block`,
	// and `tree_route` includes it.
	Ok(tree_route.retracted().iter().skip(1).map(|e| e.hash).collect())
}

<<<<<<< HEAD
impl<B, E, Block: BlockT<Hash=H256>, N, RA, PRA, SC, VR>
	voter::Environment<Block::Hash, NumberFor<Block>>
for Environment<B, E, Block, N, RA, PRA, SC, VR>
=======
impl<B, E, Block: BlockT<Hash=H256>, RA, SC, VR>
	voter::Environment<Block::Hash, NumberFor<Block>>
for Environment<B, E, Block, RA, SC, VR>
>>>>>>> 40a16efe
where
	Block: 'static,
	B: Backend<Block, Blake2Hasher> + 'static,
	E: CallExecutor<Block, Blake2Hasher> + 'static + Send + Sync,
	RA: 'static + Send + Sync,
	PRA: ProvideRuntimeApi,
	PRA::Api: GrandpaApi<Block> + SessionMembership<Block>,
	SC: SelectChain<Block> + 'static,
	VR: VotingRule<Block, Client<B, E, Block, RA>>,
	NumberFor<Block>: BlockNumberOps,
{
	type Timer = Box<dyn Future<Item = (), Error = Self::Error> + Send>;
	type Id = AuthorityId;
	type Signature = AuthoritySignature;

	// regular round message streams
	type In = Box<dyn Stream<
<<<<<<< HEAD
		Item = grandpa::SignedMessage<Block::Hash, NumberFor<Block>, Self::Signature, Self::Id>,
		Error = Self::Error,
	> + Send>;
	type Out = Box<dyn Sink<
		SinkItem = grandpa::Message<Block::Hash, NumberFor<Block>>,
=======
		Item = ::finality_grandpa::SignedMessage<Block::Hash, NumberFor<Block>, Self::Signature, Self::Id>,
		Error = Self::Error,
	> + Send>;
	type Out = Box<dyn Sink<
		SinkItem = ::finality_grandpa::Message<Block::Hash, NumberFor<Block>>,
>>>>>>> 40a16efe
		SinkError = Self::Error,
	> + Send>;

	type Error = CommandOrError<Block::Hash, NumberFor<Block>>;

	fn round_data(
		&self,
		round: RoundNumber,
	) -> voter::RoundData<Self::Id, Self::Timer, Self::In, Self::Out> {
		let prevote_timer = Delay::new(self.config.gossip_duration * 2);
		let precommit_timer = Delay::new(self.config.gossip_duration * 4);

		let local_key = crate::is_voter(&self.voters, &self.config.keystore);

		let has_voted = match self.voter_set_state.has_voted(round) {
			HasVoted::Yes(id, vote) => {
				if local_key.as_ref().map(|k| k.public() == id).unwrap_or(false) {
					HasVoted::Yes(id, vote)
				} else {
					HasVoted::No
				}
			},
			HasVoted::No => HasVoted::No,
		};

		let (incoming, outgoing) = self.network.round_communication(
			crate::communication::Round(round),
			crate::communication::SetId(self.set_id),
			self.voters.clone(),
			local_key.clone(),
			has_voted,
		);

		// schedule incoming messages from the network to be held until
		// corresponding blocks are imported.
		let incoming = Box::new(UntilVoteTargetImported::new(
			self.client.import_notification_stream(),
			self.network.clone(),
			self.client.clone(),
			incoming,
			"round",
		).map_err(Into::into));

		// schedule network message cleanup when sink drops.
		let outgoing = Box::new(outgoing.sink_map_err(Into::into));

		voter::RoundData {
			voter_id: local_key.map(|pair| pair.public()),
			prevote_timer: Box::new(prevote_timer.map(Ok).compat()),
			precommit_timer: Box::new(precommit_timer.map(Ok).compat()),
			incoming,
			outgoing,
		}
	}

	fn proposed(&self, round: RoundNumber, propose: PrimaryPropose<Block>) -> Result<(), Self::Error> {
		let local_id = crate::is_voter(&self.voters, &self.config.keystore);

		let local_id = match local_id {
			Some(id) => id.public(),
			None => return Ok(()),
		};

		self.update_voter_set_state(|voter_set_state| {
			let (completed_rounds, current_rounds) = voter_set_state.with_current_round(round)?;
			let current_round = current_rounds.get(&round)
				.expect("checked in with_current_round that key exists; qed.");

			if !current_round.can_propose() {
				// we've already proposed in this round (in a previous run),
				// ignore the given vote and don't update the voter set
				// state
				return Ok(None);
			}

			let mut current_rounds = current_rounds.clone();
			let current_round = current_rounds.get_mut(&round)
				.expect("checked previously that key exists; qed.");

			*current_round = HasVoted::Yes(local_id, Vote::Propose(propose));

			let set_state = VoterSetState::<Block>::Live {
				completed_rounds: completed_rounds.clone(),
				current_rounds,
			};

			crate::aux_schema::write_voter_set_state(&*self.client, &set_state)?;

			Ok(Some(set_state))
		})?;

		Ok(())
	}

	fn prevoted(&self, round: RoundNumber, prevote: Prevote<Block>) -> Result<(), Self::Error> {
		let local_id = crate::is_voter(&self.voters, &self.config.keystore);

		let local_id = match local_id {
			Some(id) => id.public(),
			None => return Ok(()),
		};

		self.update_voter_set_state(|voter_set_state| {
			let (completed_rounds, current_rounds) = voter_set_state.with_current_round(round)?;
			let current_round = current_rounds.get(&round)
				.expect("checked in with_current_round that key exists; qed.");

			if !current_round.can_prevote() {
				// we've already prevoted in this round (in a previous run),
				// ignore the given vote and don't update the voter set
				// state
				return Ok(None);
			}

			let propose = current_round.propose();

			let mut current_rounds = current_rounds.clone();
			let current_round = current_rounds.get_mut(&round)
				.expect("checked previously that key exists; qed.");

			*current_round = HasVoted::Yes(local_id, Vote::Prevote(propose.cloned(), prevote));

			let set_state = VoterSetState::<Block>::Live {
				completed_rounds: completed_rounds.clone(),
				current_rounds,
			};

			crate::aux_schema::write_voter_set_state(&*self.client, &set_state)?;

			Ok(Some(set_state))
		})?;

		Ok(())
	}

	fn precommitted(&self, round: RoundNumber, precommit: Precommit<Block>) -> Result<(), Self::Error> {
		let local_id = crate::is_voter(&self.voters, &self.config.keystore);

		let local_id = match local_id {
			Some(id) => id.public(),
			None => return Ok(()),
		};

		self.update_voter_set_state(|voter_set_state| {
			let (completed_rounds, current_rounds) = voter_set_state.with_current_round(round)?;
			let current_round = current_rounds.get(&round)
				.expect("checked in with_current_round that key exists; qed.");

			if !current_round.can_precommit() {
				// we've already precommitted in this round (in a previous run),
				// ignore the given vote and don't update the voter set
				// state
				return Ok(None);
			}

			let propose = current_round.propose();
			let prevote = match current_round {
				HasVoted::Yes(_, Vote::Prevote(_, prevote)) => prevote,
				_ => {
					let msg = "Voter precommitting before prevoting.";
					return Err(Error::Safety(msg.to_string()));
				},
			};

			let mut current_rounds = current_rounds.clone();
			let current_round = current_rounds.get_mut(&round)
				.expect("checked previously that key exists; qed.");

			*current_round = HasVoted::Yes(
				local_id,
				Vote::Precommit(propose.cloned(), prevote.clone(), precommit),
			);

			let set_state = VoterSetState::<Block>::Live {
				completed_rounds: completed_rounds.clone(),
				current_rounds,
			};

			crate::aux_schema::write_voter_set_state(&*self.client, &set_state)?;

			Ok(Some(set_state))
		})?;

		Ok(())
	}

	fn completed(
		&self,
		round: RoundNumber,
		state: RoundState<Block::Hash, NumberFor<Block>>,
		base: (Block::Hash, NumberFor<Block>),
		historical_votes: &HistoricalVotes<Block>,
	) -> Result<(), Self::Error> {
		debug!(
			target: "afg", "Voter {} completed round {} in set {}. Estimate = {:?}, Finalized in round = {:?}",
			self.config.name(),
			round,
			self.set_id,
			state.estimate.as_ref().map(|e| e.1),
			state.finalized.as_ref().map(|e| e.1),
		);

		self.update_voter_set_state(|voter_set_state| {
			// NOTE: we don't use `with_current_round` here, it is possible that
			// we are not currently tracking this round if it is a round we
			// caught up to.
			let (completed_rounds, current_rounds) =
				if let VoterSetState::Live { completed_rounds, current_rounds } = voter_set_state {
					(completed_rounds, current_rounds)
				} else {
					let msg = "Voter acting while in paused state.";
					return Err(Error::Safety(msg.to_string()));
				};

			let mut completed_rounds = completed_rounds.clone();

			// TODO: Future integration will store the prevote and precommit index. See #2611.
			let votes = historical_votes.seen().to_vec();

			completed_rounds.push(CompletedRound {
				number: round,
				state: state.clone(),
				base,
				votes,
			});

			// remove the round from live rounds and start tracking the next round
			let mut current_rounds = current_rounds.clone();
			current_rounds.remove(&round);
			current_rounds.insert(round + 1, HasVoted::No);

			let set_state = VoterSetState::<Block>::Live {
				completed_rounds,
				current_rounds,
			};

			crate::aux_schema::write_voter_set_state(&*self.client, &set_state)?;

			Ok(Some(set_state))
		})?;

		Ok(())
	}

	fn concluded(
		&self,
		round: RoundNumber,
		state: RoundState<Block::Hash, NumberFor<Block>>,
		_base: (Block::Hash, NumberFor<Block>),
		historical_votes: &HistoricalVotes<Block>,
	) -> Result<(), Self::Error> {
		debug!(
			target: "afg", "Voter {} concluded round {} in set {}. Estimate = {:?}, Finalized in round = {:?}",
			self.config.name(),
			round,
			self.set_id,
			state.estimate.as_ref().map(|e| e.1),
			state.finalized.as_ref().map(|e| e.1),
		);

		self.update_voter_set_state(|voter_set_state| {
			// NOTE: we don't use `with_current_round` here, because a concluded
			// round is completed and cannot be current.
			let (completed_rounds, current_rounds) =
				if let VoterSetState::Live { completed_rounds, current_rounds } = voter_set_state {
					(completed_rounds, current_rounds)
				} else {
					let msg = "Voter acting while in paused state.";
					return Err(Error::Safety(msg.to_string()));
				};

			let mut completed_rounds = completed_rounds.clone();

			if let Some(already_completed) = completed_rounds.rounds
				.iter_mut().find(|r| r.number == round)
			{
				let n_existing_votes = already_completed.votes.len();

				// the interface of Environment guarantees that the previous `historical_votes`
				// from `completable` is a prefix of what is passed to `concluded`.
				already_completed.votes.extend(
					historical_votes.seen().iter().skip(n_existing_votes).cloned()
				);
				already_completed.state = state;
				crate::aux_schema::write_concluded_round(&*self.client, &already_completed)?;
			}

			let set_state = VoterSetState::<Block>::Live {
				completed_rounds,
				current_rounds: current_rounds.clone(),
			};

			crate::aux_schema::write_voter_set_state(&*self.client, &set_state)?;

			Ok(Some(set_state))
		})?;

		Ok(())
	}

	fn finalize_block(
		&self,
		hash: Block::Hash,
		number: NumberFor<Block>,
		round: RoundNumber,
		commit: Commit<Block>,
	) -> Result<(), Self::Error> {
		finalize_block(
			&*self.client,
			&self.authority_set,
			&self.consensus_changes,
			Some(self.config.justification_period.into()),
			hash,
			number,
			(round, commit).into(),
		)
	}

	fn round_commit_timer(&self) -> Self::Timer {
		use rand::{thread_rng, Rng};

		//random between 0-1 seconds.
		let delay: u64 = thread_rng().gen_range(0, 1000);
		Box::new(Delay::new(Duration::from_millis(delay)).map(Ok).compat())
	}

	fn prevote_equivocation(
		&self,
		_round: RoundNumber,
<<<<<<< HEAD
		equivocation: grandpa::Equivocation<Self::Id, Prevote<Block>, Self::Signature>
=======
		equivocation: ::finality_grandpa::Equivocation<Self::Id, Prevote<Block>, Self::Signature>
>>>>>>> 40a16efe
	) {
		warn!(target: "afg", "Detected prevote equivocation in the finality worker: {:?}", equivocation);
		report_equivocation(
			&*self.client,
			&*self.api,
			&self.authority_set.inner().read(),
			&self.select_chain,
			equivocation.into(),
		);
	}

	fn precommit_equivocation(
		&self,
		_round: RoundNumber,
		equivocation: grandpa::Equivocation<Self::Id, Precommit<Block>, Self::Signature>
	) {
		warn!(target: "afg", "Detected precommit equivocation in the finality worker: {:?}", equivocation);
		report_equivocation(
			&*self.client,
			&*self.api,
			&self.authority_set.inner().read(),
			&self.select_chain,
			equivocation.into(),
		);
	}
}

// TODO: how to make this optional?

fn report_equivocation<Block, B, PRA, SC>(
	backend: &B,
	api: &PRA,
	authority_set: &AuthoritySet<Block::Hash, NumberFor<Block>>,
	select_chain: &SC,
	equivocation: Equivocation<Block::Hash, NumberFor<Block>>,
) -> Result<(), String> where
	Block: BlockT<Hash=H256>,
	B: HeaderBackend<Block> + HeaderMetadata<Block, Error = sp_blockchain::Error>,
	PRA: ProvideRuntimeApi,
	PRA::Api: GrandpaApi<Block> + SessionMembership<Block>,
	SC: SelectChain<Block> + 'static,
{
	let is_descendent_of = is_descendent_of::<_, _, Block::Hash>(backend, None);

	let best_header = select_chain.best_chain().unwrap();
	let next_change_height = authority_set.next_change_height(
		&best_header.hash(),
		&is_descendent_of,
	).unwrap();

	let current_set_latest_height = match next_change_height {
		Some(n) if n.is_zero() =>
			return Err("Authority set change signalled at genesis.".to_string()),
		// the next set starts at `n` so the current one lasts until `n - 1`. if
		// `n` is later than the best block, then the current set is still live
		// at best block.
		Some(n) if n > *best_header.number() => *best_header.number(),
		Some(n) => n - One::one(),
		// there is no pending change, the latest block for the current set is
		// the best block.
		None => *best_header.number(),
	};

	// FIXME: clean up
	// find the header of the latest block in the current set
	let current_set_latest_header = {
		if current_set_latest_height == *best_header.number() {
			best_header.clone()
		} else {
			let h = backend.header(BlockId::Number(current_set_latest_height)).unwrap().unwrap();

			// make sure that the given block is in the same chain as "best"
			if is_descendent_of(&h.hash(), &best_header.hash()).unwrap() {
				h
			} else {
				let mut current = best_header.clone();
				loop {
					if *current.number() == current_set_latest_height {
						break;
					}
					current = backend.header(BlockId::Hash(*current.parent_hash())).unwrap().unwrap();
				}
				current
			}
		}
	};

	// generate membership proof at that block
	let membership_proof = api.runtime_api()
		.generate_session_membership_proof(
			&BlockId::Hash(current_set_latest_header.hash()),
			(fg_primitives::KEY_TYPE, equivocation.offender().encode()),
		)
		.unwrap()
		.unwrap();

	// submit equivocation report at best block
	let equivocation_report = EquivocationReport::new(
		authority_set.set_id,
		equivocation,
	);

	api.runtime_api()
		.submit_report_equivocation_extrinsic(
			&BlockId::Hash(best_header.hash()),
			equivocation_report,
			membership_proof.encode(),
		)
		.unwrap();

	Ok(())
}

pub(crate) enum JustificationOrCommit<Block: BlockT> {
	Justification(GrandpaJustification<Block>),
	Commit((RoundNumber, Commit<Block>)),
}

impl<Block: BlockT> From<(RoundNumber, Commit<Block>)> for JustificationOrCommit<Block> {
	fn from(commit: (RoundNumber, Commit<Block>)) -> JustificationOrCommit<Block> {
		JustificationOrCommit::Commit(commit)
	}
}

impl<Block: BlockT> From<GrandpaJustification<Block>> for JustificationOrCommit<Block> {
	fn from(justification: GrandpaJustification<Block>) -> JustificationOrCommit<Block> {
		JustificationOrCommit::Justification(justification)
	}
}

/// Finalize the given block and apply any authority set changes. If an
/// authority set change is enacted then a justification is created (if not
/// given) and stored with the block when finalizing it.
/// This method assumes that the block being finalized has already been imported.
pub(crate) fn finalize_block<B, Block: BlockT<Hash=H256>, E, RA>(
	client: &Client<B, E, Block, RA>,
	authority_set: &SharedAuthoritySet<Block::Hash, NumberFor<Block>>,
	consensus_changes: &SharedConsensusChanges<Block::Hash, NumberFor<Block>>,
	justification_period: Option<NumberFor<Block>>,
	hash: Block::Hash,
	number: NumberFor<Block>,
	justification_or_commit: JustificationOrCommit<Block>,
) -> Result<(), CommandOrError<Block::Hash, NumberFor<Block>>> where
	B: Backend<Block, Blake2Hasher>,
	E: CallExecutor<Block, Blake2Hasher> + Send + Sync,
	RA: Send + Sync,
{
	// NOTE: lock must be held through writing to DB to avoid race. this lock
	//       also implicitly synchronizes the check for last finalized number
	//       below.
	let mut authority_set = authority_set.inner().write();

	let status = client.info().chain;
	if number <= status.finalized_number && client.hash(number)? == Some(hash) {
		// This can happen after a forced change (triggered by the finality tracker when finality is stalled), since
		// the voter will be restarted at the median last finalized block, which can be lower than the local best
		// finalized block.
		warn!(target: "afg", "Re-finalized block #{:?} ({:?}) in the canonical chain, current best finalized is #{:?}",
				hash,
				number,
				status.finalized_number,
		);

		return Ok(());
	}

	// FIXME #1483: clone only when changed
	let old_authority_set = authority_set.clone();
	// holds the old consensus changes in case it is changed below, needed for
	// reverting in case of failure
	let mut old_consensus_changes = None;

	let mut consensus_changes = consensus_changes.lock();
	let canon_at_height = |canon_number| {
		// "true" because the block is finalized
		canonical_at_height(client, (hash, number), true, canon_number)
	};

	let update_res: Result<_, Error> = client.lock_import_and_run(|import_op| {
		let status = authority_set.apply_standard_changes(
			hash,
			number,
			&is_descendent_of::<_, _, Block::Hash>(client, None),
		).map_err(|e| Error::Safety(e.to_string()))?;

		// check if this is this is the first finalization of some consensus changes
		let (alters_consensus_changes, finalizes_consensus_changes) = consensus_changes
			.finalize((number, hash), &canon_at_height)?;

		if alters_consensus_changes {
			old_consensus_changes = Some(consensus_changes.clone());

			let write_result = crate::aux_schema::update_consensus_changes(
				&*consensus_changes,
				|insert| apply_aux(import_op, insert, &[]),
			);

			if let Err(e) = write_result {
				warn!(target: "finality", "Failed to write updated consensus changes to disk. Bailing.");
				warn!(target: "finality", "Node is in a potentially inconsistent state.");

				return Err(e.into());
			}
		}

		// NOTE: this code assumes that honest voters will never vote past a
		// transition block, thus we don't have to worry about the case where
		// we have a transition with `effective_block = N`, but we finalize
		// `N+1`. this assumption is required to make sure we store
		// justifications for transition blocks which will be requested by
		// syncing clients.
		let justification = match justification_or_commit {
			JustificationOrCommit::Justification(justification) => Some(justification.encode()),
			JustificationOrCommit::Commit((round_number, commit)) => {
				let mut justification_required =
					// justification is always required when block that enacts new authorities
					// set is finalized
					status.new_set_block.is_some() ||
					// justification is required when consensus changes are finalized
					finalizes_consensus_changes;

				// justification is required every N blocks to be able to prove blocks
				// finalization to remote nodes
				if !justification_required {
					if let Some(justification_period) = justification_period {
						let last_finalized_number = client.info().chain.finalized_number;
						justification_required =
							(!last_finalized_number.is_zero() || number - last_finalized_number == justification_period) &&
							(last_finalized_number / justification_period != number / justification_period);
					}
				}

				if justification_required {
					let justification = GrandpaJustification::from_commit(
						client,
						round_number,
						commit,
					)?;

					Some(justification.encode())
				} else {
					None
				}
			},
		};

		debug!(target: "afg", "Finalizing blocks up to ({:?}, {})", number, hash);

		// ideally some handle to a synchronization oracle would be used
		// to avoid unconditionally notifying.
		client.apply_finality(import_op, BlockId::Hash(hash), justification, true).map_err(|e| {
			warn!(target: "finality", "Error applying finality to block {:?}: {:?}", (hash, number), e);
			e
		})?;
		telemetry!(CONSENSUS_INFO; "afg.finalized_blocks_up_to";
			"number" => ?number, "hash" => ?hash,
		);

		let new_authorities = if let Some((canon_hash, canon_number)) = status.new_set_block {
			// the authority set has changed.
			let (new_id, set_ref) = authority_set.current();

			if set_ref.len() > 16 {
				info!("Applying GRANDPA set change to new set with {} authorities", set_ref.len());
			} else {
				info!("Applying GRANDPA set change to new set {:?}", set_ref);
			}

			telemetry!(CONSENSUS_INFO; "afg.generating_new_authority_set";
				"number" => ?canon_number, "hash" => ?canon_hash,
				"authorities" => ?set_ref.to_vec(),
				"set_id" => ?new_id,
			);
			Some(NewAuthoritySet {
				canon_hash,
				canon_number,
				set_id: new_id,
				authorities: set_ref.to_vec(),
			})
		} else {
			None
		};

		if status.changed {
			let write_result = crate::aux_schema::update_authority_set::<Block, _, _>(
				&authority_set,
				new_authorities.as_ref(),
				|insert| apply_aux(import_op, insert, &[]),
			);

			if let Err(e) = write_result {
				warn!(target: "finality", "Failed to write updated authority set to disk. Bailing.");
				warn!(target: "finality", "Node is in a potentially inconsistent state.");

				return Err(e.into());
			}
		}

		Ok(new_authorities.map(VoterCommand::ChangeAuthorities))
	});

	match update_res {
		Ok(Some(command)) => Err(CommandOrError::VoterCommand(command)),
		Ok(None) => Ok(()),
		Err(e) => {
			*authority_set = old_authority_set;

			if let Some(old_consensus_changes) = old_consensus_changes {
				*consensus_changes = old_consensus_changes;
			}

			Err(CommandOrError::Error(e))
		}
	}
}

/// Using the given base get the block at the given height on this chain. The
/// target block must be an ancestor of base, therefore `height <= base.height`.
pub(crate) fn canonical_at_height<Block: BlockT<Hash=H256>, C: HeaderBackend<Block>>(
	provider: C,
	base: (Block::Hash, NumberFor<Block>),
	base_is_canonical: bool,
	height: NumberFor<Block>,
) -> Result<Option<Block::Hash>, ClientError> {
	if height > base.1 {
		return Ok(None);
	}

	if height == base.1 {
		if base_is_canonical {
			return Ok(Some(base.0));
		} else {
			return Ok(provider.hash(height).unwrap_or(None));
		}
	} else if base_is_canonical {
		return Ok(provider.hash(height).unwrap_or(None));
	}

	let one = NumberFor::<Block>::one();

	// start by getting _canonical_ block with number at parent position and then iterating
	// backwards by hash.
	let mut current = match provider.header(BlockId::Number(base.1 - one))? {
		Some(header) => header,
		_ => return Ok(None),
	};

	// we've already checked that base > height above.
	let mut steps = base.1 - height - one;

	while steps > NumberFor::<Block>::zero() {
		current = match provider.header(BlockId::Hash(*current.parent_hash()))? {
			Some(header) => header,
			_ => return Ok(None),
		};

		steps -= one;
	}

	Ok(Some(current.hash()))
}<|MERGE_RESOLUTION|>--- conflicted
+++ resolved
@@ -37,20 +37,12 @@
 use sc_client::{
 	apply_aux, Client,
 };
-<<<<<<< HEAD
-use grandpa::{
+use finality_grandpa::{
 	BlockNumberOps, Error as GrandpaError, round::State as RoundState,
-	self, voter, voter_set::VoterSet,
+	voter, voter_set::VoterSet,
 };
 use sp_blockchain::HeaderMetadata;
-use primitives::{Blake2Hasher, H256, Pair};
-=======
-use finality_grandpa::{
-	BlockNumberOps, Equivocation, Error as GrandpaError, round::State as RoundState,
-	voter, voter_set::VoterSet,
-};
 use sp_core::{Blake2Hasher, H256, Pair};
->>>>>>> 40a16efe
 use sp_runtime::generic::BlockId;
 use sp_runtime::traits::{
 	Block as BlockT, Header as HeaderT, NumberFor, One, ProvideRuntimeApi, Zero,
@@ -70,14 +62,10 @@
 use crate::justification::GrandpaJustification;
 use crate::until_imported::UntilVoteTargetImported;
 use crate::voting_rule::VotingRule;
-<<<<<<< HEAD
-use fg_primitives::{
+use sp_finality_grandpa::{
 	AuthorityId, AuthoritySignature, Equivocation, EquivocationReport,
 	GrandpaApi, RoundNumber, SetId,
 };
-=======
-use sp_finality_grandpa::{AuthorityId, AuthoritySignature, SetId, RoundNumber};
->>>>>>> 40a16efe
 
 type HistoricalVotes<Block> = finality_grandpa::HistoricalVotes<
 	<Block as BlockT>::Hash,
@@ -393,11 +381,7 @@
 }
 
 /// The environment we run GRANDPA in.
-<<<<<<< HEAD
-pub(crate) struct Environment<B, E, Block: BlockT, N: Network<Block>, RA, PRA, SC, VR> {
-=======
-pub(crate) struct Environment<B, E, Block: BlockT,  RA, SC, VR> {
->>>>>>> 40a16efe
+pub(crate) struct Environment<B, E, Block: BlockT, RA, PRA, SC, VR> {
 	pub(crate) client: Arc<Client<B, E, Block, RA>>,
 	pub(crate) api: Arc<PRA>,
 	pub(crate) select_chain: SC,
@@ -411,11 +395,7 @@
 	pub(crate) voting_rule: VR,
 }
 
-<<<<<<< HEAD
-impl<B, E, Block: BlockT, N: Network<Block>, PRA, RA, SC, VR> Environment<B, E, Block, N, RA, PRA, SC, VR> {
-=======
-impl<B, E, Block: BlockT, RA, SC, VR> Environment<B, E, Block, RA, SC, VR> {
->>>>>>> 40a16efe
+impl<B, E, Block: BlockT, PRA, RA, SC, VR> Environment<B, E, Block, RA, PRA, SC, VR> {
 	/// Updates the voter set state using the given closure. The write lock is
 	/// held during evaluation of the closure and the environment's voter set
 	/// state is set to its result if successful.
@@ -431,15 +411,9 @@
 	}
 }
 
-<<<<<<< HEAD
-impl<Block: BlockT<Hash=H256>, B, E, N, RA, PRA, SC, VR>
-	grandpa::Chain<Block::Hash, NumberFor<Block>>
-for Environment<B, E, Block, N, RA, PRA, SC, VR>
-=======
-impl<Block: BlockT<Hash=H256>, B, E, RA, SC, VR>
+impl<Block: BlockT<Hash=H256>, B, E, RA, PRA, SC, VR>
 	finality_grandpa::Chain<Block::Hash, NumberFor<Block>>
-for Environment<B, E, Block, RA, SC, VR>
->>>>>>> 40a16efe
+for Environment<B, E, Block, RA, PRA, SC, VR>
 where
 	Block: 'static,
 	B: Backend<Block, Blake2Hasher> + 'static,
@@ -586,15 +560,9 @@
 	Ok(tree_route.retracted().iter().skip(1).map(|e| e.hash).collect())
 }
 
-<<<<<<< HEAD
-impl<B, E, Block: BlockT<Hash=H256>, N, RA, PRA, SC, VR>
+impl<B, E, Block: BlockT<Hash=H256>, RA, PRA, SC, VR>
 	voter::Environment<Block::Hash, NumberFor<Block>>
-for Environment<B, E, Block, N, RA, PRA, SC, VR>
-=======
-impl<B, E, Block: BlockT<Hash=H256>, RA, SC, VR>
-	voter::Environment<Block::Hash, NumberFor<Block>>
-for Environment<B, E, Block, RA, SC, VR>
->>>>>>> 40a16efe
+for Environment<B, E, Block, RA, PRA, SC, VR>
 where
 	Block: 'static,
 	B: Backend<Block, Blake2Hasher> + 'static,
@@ -612,19 +580,11 @@
 
 	// regular round message streams
 	type In = Box<dyn Stream<
-<<<<<<< HEAD
-		Item = grandpa::SignedMessage<Block::Hash, NumberFor<Block>, Self::Signature, Self::Id>,
-		Error = Self::Error,
-	> + Send>;
-	type Out = Box<dyn Sink<
-		SinkItem = grandpa::Message<Block::Hash, NumberFor<Block>>,
-=======
 		Item = ::finality_grandpa::SignedMessage<Block::Hash, NumberFor<Block>, Self::Signature, Self::Id>,
 		Error = Self::Error,
 	> + Send>;
 	type Out = Box<dyn Sink<
 		SinkItem = ::finality_grandpa::Message<Block::Hash, NumberFor<Block>>,
->>>>>>> 40a16efe
 		SinkError = Self::Error,
 	> + Send>;
 
@@ -954,11 +914,7 @@
 	fn prevote_equivocation(
 		&self,
 		_round: RoundNumber,
-<<<<<<< HEAD
-		equivocation: grandpa::Equivocation<Self::Id, Prevote<Block>, Self::Signature>
-=======
-		equivocation: ::finality_grandpa::Equivocation<Self::Id, Prevote<Block>, Self::Signature>
->>>>>>> 40a16efe
+		equivocation: finality_grandpa::Equivocation<Self::Id, Prevote<Block>, Self::Signature>
 	) {
 		warn!(target: "afg", "Detected prevote equivocation in the finality worker: {:?}", equivocation);
 		report_equivocation(
@@ -973,7 +929,7 @@
 	fn precommit_equivocation(
 		&self,
 		_round: RoundNumber,
-		equivocation: grandpa::Equivocation<Self::Id, Precommit<Block>, Self::Signature>
+		equivocation: finality_grandpa::Equivocation<Self::Id, Precommit<Block>, Self::Signature>
 	) {
 		warn!(target: "afg", "Detected precommit equivocation in the finality worker: {:?}", equivocation);
 		report_equivocation(
@@ -1050,7 +1006,7 @@
 	let membership_proof = api.runtime_api()
 		.generate_session_membership_proof(
 			&BlockId::Hash(current_set_latest_header.hash()),
-			(fg_primitives::KEY_TYPE, equivocation.offender().encode()),
+			(sp_finality_grandpa::KEY_TYPE, equivocation.offender().encode()),
 		)
 		.unwrap()
 		.unwrap();
