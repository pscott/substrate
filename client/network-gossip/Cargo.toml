--- conflicted
+++ resolved
@@ -8,13 +8,9 @@
 
 [dependencies]
 log = "0.4.8"
-<<<<<<< HEAD
 futures = "0.3.1"
-=======
-futures = { version = "0.3.1", features = ["compat"] }
 wasm-timer = "0.2"
 futures-timer = "3.0.1"
->>>>>>> 26a4b739
 futures01 = { package = "futures", version = "0.1.29" }
 libp2p = { version = "0.15.0", default-features = false, features = ["libp2p-websocket"] }
 lru = "0.1.2"
