--- conflicted
+++ resolved
@@ -1309,7 +1309,6 @@
 			<Self as Store>::UnappliedSlashes::insert(&era, &unapplied);
 		}
 
-<<<<<<< HEAD
 		/// Make one staker's payout for one era.
 		///
 		/// - `who` is the nominator to pay out.
@@ -1344,7 +1343,8 @@
 		fn payout_validator(origin, era: EraIndex) -> DispatchResult {
 			let who = ensure_signed(origin)?;
 			Self::do_payout_validator(who, era)
-=======
+		}
+
 		/// Rebond a portion of the stash scheduled to be unlocked.
 		///
 		/// # <weight>
@@ -1363,7 +1363,6 @@
 			let ledger = ledger.rebond(value);
 
 			Self::update_ledger(&controller, &ledger);
->>>>>>> 857f7338
 		}
 	}
 }
