--- conflicted
+++ resolved
@@ -228,14 +228,7 @@
 }
 impl pallet_balances::Trait for Test {
 	type Balance = Balance;
-<<<<<<< HEAD
-	type OnReapAccount = (System, Staking);
-	type OnNewAccount = ();
-	type Event = MetaEvent;
-	type TransferPayment = ();
-=======
 	type Event = ();
->>>>>>> 29454c30
 	type DustRemoval = ();
 	type ExistentialDeposit = ExistentialDeposit;
 	type AccountStore = System;
