// Copyright 2019-2020 Parity Technologies (UK) Ltd.
// This file is part of Substrate.

// Substrate is free software: you can redistribute it and/or modify
// it under the terms of the GNU General Public License as published by
// the Free Software Foundation, either version 3 of the License, or
// (at your option) any later version.

// Substrate is distributed in the hope that it will be useful,
// but WITHOUT ANY WARRANTY; without even the implied warranty of
// MERCHANTABILITY or FITNESS FOR A PARTICULAR PURPOSE.  See the
// GNU General Public License for more details.

// You should have received a copy of the GNU General Public License
// along with Substrate.  If not, see <http://www.gnu.org/licenses/>.

//! # Transaction Payment Module
//!
//! This module provides the basic logic needed to pay the absolute minimum amount needed for a
//! transaction to be included. This includes:
//!   - _weight fee_: A fee proportional to amount of weight a transaction consumes.
//!   - _length fee_: A fee proportional to the encoded length of the transaction.
//!   - _tip_: An optional tip. Tip increases the priority of the transaction, giving it a higher
//!     chance to be included by the transaction queue.
//!
//! Additionally, this module allows one to configure:
//!   - The mapping between one unit of weight to one unit of fee via [`WeightToFee`].
//!   - A means of updating the fee for the next block, via defining a multiplier, based on the
//!     final state of the chain at the end of the previous block. This can be configured via
//!     [`FeeMultiplierUpdate`]

#![cfg_attr(not(feature = "std"), no_std)]

use sp_std::prelude::*;
use codec::{Encode, Decode};
use frame_support::{
	decl_storage, decl_module,
	traits::{Currency, Get, OnUnbalanced, ExistenceRequirement, WithdrawReason, Author},
	weights::{Weight, DispatchInfo, GetDispatchInfo},
};
use sp_runtime::{
	Fixed64,
	transaction_validity::{
		ValidTransaction, InvalidTransaction, TransactionValidityError, TransactionValidity,
	},
	traits::{Zero, Saturating, SignedExtension, SaturatedConversion, Convert},
};
use pallet_transaction_payment_rpc_runtime_api::RuntimeDispatchInfo;

type Multiplier = Fixed64;
type BalanceOf<T> =
	<<T as Trait>::Currency as Currency<<T as frame_system::Trait>::AccountId>>::Balance;
type NegativeImbalanceOf<T> =
	<<T as Trait>::Currency as Currency<<T as frame_system::Trait>::AccountId>>::NegativeImbalance;

pub trait Trait: frame_system::Trait {
	/// The currency type in which fees will be paid.
	type Currency: Currency<Self::AccountId> + Send + Sync;

	/// Handler for the unbalanced reduction when taking transaction fees.
	///
	/// Rewards to `Trait::Author::author` is used to compute transaction priority.
	type OnTransactionFeePayment: OnUnbalanced<NegativeImbalanceOf<Self>>;

	/// Handler for the unbalanced reduction when taking transaction tip.
	///
	/// Rewards to `Trait::Author::author` is used to compute transaction priority.
	type OnTransactionTipPayment: OnUnbalanced<NegativeImbalanceOf<Self>>;

	/// The fee to be paid for making a transaction; the base.
	type TransactionBaseFee: Get<BalanceOf<Self>>;

	/// The fee to be paid for making a transaction; the per-byte portion.
	type TransactionByteFee: Get<BalanceOf<Self>>;

	/// Convert a weight value into a deductible fee based on the currency type.
	type WeightToFee: Convert<Weight, BalanceOf<Self>>;

	/// Update the multiplier of the next block, based on the previous block's weight.
	type FeeMultiplierUpdate: Convert<Multiplier, Multiplier>;

	/// Author rewarded for transaction inclusion.
	///
	/// Its reward for including transaction is used to compute transaction priority. Thus the
	/// value returned in-between blocks must be sensible in regards of Author reward.
	type Author: Author<Self::AccountId>;
}

decl_storage! {
	trait Store for Module<T: Trait> as Balances {
		pub NextFeeMultiplier get(fn next_fee_multiplier): Multiplier = Multiplier::from_parts(0);
	}
}

decl_module! {
	pub struct Module<T: Trait> for enum Call where origin: T::Origin {
		/// The fee to be paid for making a transaction; the base.
		const TransactionBaseFee: BalanceOf<T> = T::TransactionBaseFee::get();

		/// The fee to be paid for making a transaction; the per-byte portion.
		const TransactionByteFee: BalanceOf<T> = T::TransactionByteFee::get();

		fn on_finalize() {
			NextFeeMultiplier::mutate(|fm| {
				*fm = T::FeeMultiplierUpdate::convert(*fm)
			});
		}
	}
}

impl<T: Trait> Module<T> {
	/// Query the data that we know about the fee of a given `call`.
	///
	/// As this module is not and cannot be aware of the internals of a signed extension, it only
	/// interprets them as some encoded value and takes their length into account.
	///
	/// All dispatchables must be annotated with weight and will have some fee info. This function
	/// always returns.
	// NOTE: we can actually make it understand `ChargeTransactionPayment`, but would be some hassle
	// for sure. We have to make it aware of the index of `ChargeTransactionPayment` in `Extra`.
	// Alternatively, we could actually execute the tx's per-dispatch and record the balance of the
	// sender before and after the pipeline.. but this is way too much hassle for a very very little
	// potential gain in the future.
	pub fn query_info<Extrinsic: GetDispatchInfo>(
		unchecked_extrinsic: Extrinsic,
		len: u32,
	) -> RuntimeDispatchInfo<BalanceOf<T>>
	where
		T: Send + Sync,
		BalanceOf<T>: Send + Sync,
	{
		let dispatch_info = <Extrinsic as GetDispatchInfo>::get_dispatch_info(&unchecked_extrinsic);

		let partial_fee = <ChargeTransactionPayment<T>>::compute_fee(len, dispatch_info);
		let DispatchInfo { weight, class, .. } = dispatch_info;

		RuntimeDispatchInfo { weight, class, partial_fee }
	}
}

/// Require the transactor pay for themselves and maybe include a tip to gain additional priority
/// in the queue.
#[derive(Encode, Decode, Clone, Eq, PartialEq)]
pub struct ChargeTransactionPayment<T: Trait + Send + Sync>(#[codec(compact)] BalanceOf<T>);

impl<T: Trait + Send + Sync> ChargeTransactionPayment<T> {
	/// utility constructor. Used only in client/factory code.
	pub fn from(fee: BalanceOf<T>) -> Self {
		Self(fee)
	}

	/// Compute the final fee value for a particular transaction.
	///
	/// The final fee is composed of:
	///   - _base_fee_: This is the minimum amount a user pays for a transaction.
	///   - _len_fee_: This is the amount paid merely to pay for size of the transaction.
	///   - _weight_fee_: This amount is computed based on the weight of the transaction. Unlike
	///      size-fee, this is not input dependent and reflects the _complexity_ of the execution
	///      and the time it consumes.
	///   - _targeted_fee_adjustment_: This is a multiplier that can tune the final fee based on
	///     the congestion of the network.
	///
	/// final_fee = base_fee + targeted_fee_adjustment(len_fee + weight_fee);
	pub fn compute_fee(
		len: u32,
		info: <Self as SignedExtension>::DispatchInfo,
	) -> BalanceOf<T>
	where
		BalanceOf<T>: Sync + Send,
	{
		if info.pays_fee {
			let len = <BalanceOf<T>>::from(len);
			let per_byte = T::TransactionByteFee::get();
			let len_fee = per_byte.saturating_mul(len);

			let weight_fee = {
				// cap the weight to the maximum defined in runtime, otherwise it will be the `Bounded`
				// maximum of its data type, which is not desired.
				let capped_weight = info.weight.min(<T as frame_system::Trait>::MaximumBlockWeight::get());
				T::WeightToFee::convert(capped_weight)
			};

			// the adjustable part of the fee
			let adjustable_fee = len_fee.saturating_add(weight_fee);
			let targeted_fee_adjustment = NextFeeMultiplier::get();
			// adjusted_fee = adjustable_fee + (adjustable_fee * targeted_fee_adjustment)
			let adjusted_fee = targeted_fee_adjustment.saturated_multiply_accumulate(adjustable_fee);

			let base_fee = T::TransactionBaseFee::get();
<<<<<<< HEAD
			let final_fee = base_fee.saturating_add(adjusted_fee);

			final_fee
=======
			base_fee.saturating_add(adjusted_fee).saturating_add(tip)
>>>>>>> dc92587b
		} else {
			0u32.into()
		}
	}
}

impl<T: Trait + Send + Sync> sp_std::fmt::Debug for ChargeTransactionPayment<T> {
	#[cfg(feature = "std")]
	fn fmt(&self, f: &mut sp_std::fmt::Formatter) -> sp_std::fmt::Result {
		write!(f, "ChargeTransactionPayment<{:?}>", self.0)
	}
	#[cfg(not(feature = "std"))]
	fn fmt(&self, _: &mut sp_std::fmt::Formatter) -> sp_std::fmt::Result {
		Ok(())
	}
}

impl<T: Trait + Send + Sync> SignedExtension for ChargeTransactionPayment<T>
	where BalanceOf<T>: Send + Sync
{
	const IDENTIFIER: &'static str = "ChargeTransactionPayment";
	type AccountId = T::AccountId;
	type Call = T::Call;
	type AdditionalSigned = ();
	type DispatchInfo = DispatchInfo;
	type Pre = ();
	fn additional_signed(&self) -> sp_std::result::Result<(), TransactionValidityError> { Ok(()) }

	fn validate(
		&self,
		who: &Self::AccountId,
		_call: &Self::Call,
		info: Self::DispatchInfo,
		len: usize,
	) -> TransactionValidity {
		let author = T::Author::author();

		let author_initial_balance = T::Currency::total_balance(&author);

		// pay any fees and tip.
		let tip = self.0;
		// Only mess with balances if tip is not zero.
		if !tip.is_zero() {
			let imbalance = match T::Currency::withdraw(
				who,
				tip,
				WithdrawReason::Tip.into(),
				ExistenceRequirement::KeepAlive,
			) {
				Ok(imbalance) => imbalance,
				Err(_) => return InvalidTransaction::Payment.into(),
			};
			T::OnTransactionTipPayment::on_unbalanced(imbalance);
		}

		let fee = Self::compute_fee(len as u32, info);
		// Only mess with balances if fee is not zero.
		if !fee.is_zero() {
			let imbalance = match T::Currency::withdraw(
				who,
				fee,
				WithdrawReason::TransactionPayment.into(),
				ExistenceRequirement::KeepAlive,
			) {
				Ok(imbalance) => imbalance,
				Err(_) => return InvalidTransaction::Payment.into(),
			};
			T::OnTransactionFeePayment::on_unbalanced(imbalance);
		}

		let author_balance_diff = T::Currency::total_balance(&author)
			.saturating_sub(author_initial_balance);

		let balance_to_u32_divisor = (T::Currency::total_issuance() / u32::max_value().into())
			.max(1.into());

		// Balance expressed as fraction of total issuance in u32:
		// i.e. `author_balance_diff / total_issuance == author_balance_diff_u32 / max_u32`
		let author_balance_diff_u32 = (author_balance_diff / balance_to_u32_divisor)
			.saturated_into::<u32>();

		let priority = <u32 as Into<u64>>::into(author_balance_diff_u32)
			// Multiplication cannot overflow as u32 * u32 never overflow in u64
			.saturating_mul(<u32 as Into<u64>>::into(T::MaximumBlockWeight::get()))
			/ <u32 as Into<u64>>::into(info.weight.max(1));

		Ok(ValidTransaction {
			priority,
			.. Default::default()
		})
	}
}

#[cfg(test)]
mod tests {
	use super::*;
	use codec::Encode;
	use frame_support::{
		parameter_types, impl_outer_origin, impl_outer_dispatch,
		weights::{DispatchClass, DispatchInfo, GetDispatchInfo, Weight},
	};
	use sp_core::H256;
	use sp_runtime::{
		Perbill,
		testing::{Header, TestXt},
		traits::{BlakeTwo256, IdentityLookup, Extrinsic},
	};
	use pallet_balances::Call as BalancesCall;
	use sp_std::cell::RefCell;
	use pallet_transaction_payment_rpc_runtime_api::RuntimeDispatchInfo;
	use sp_core::u32_trait::{_1, _4};

	const CALL: &<Runtime as frame_system::Trait>::Call = &Call::Balances(BalancesCall::transfer(2, 69));

	impl_outer_dispatch! {
		pub enum Call for Runtime where origin: Origin {
			pallet_balances::Balances,
			frame_system::System,
		}
	}

	#[derive(Clone, PartialEq, Eq, Debug)]
	pub struct Runtime;

	use frame_system as system;
	impl_outer_origin!{
		pub enum Origin for Runtime {}
	}

	parameter_types! {
		pub const BlockHashCount: u64 = 250;
		pub const MaximumBlockWeight: Weight = 1024;
		pub const MaximumBlockLength: u32 = 2 * 1024;
		pub const AvailableBlockRatio: Perbill = Perbill::one();
	}

	impl frame_system::Trait for Runtime {
		type Origin = Origin;
		type Index = u64;
		type BlockNumber = u64;
		type Call = Call;
		type Hash = H256;
		type Hashing = BlakeTwo256;
		type AccountId = u64;
		type Lookup = IdentityLookup<Self::AccountId>;
		type Header = Header;
		type Event = ();
		type BlockHashCount = BlockHashCount;
		type MaximumBlockWeight = MaximumBlockWeight;
		type MaximumBlockLength = MaximumBlockLength;
		type AvailableBlockRatio = AvailableBlockRatio;
		type Version = ();
		type ModuleToIndex = ();
		type AccountData = pallet_balances::AccountData<u64>;
		type OnNewAccount = ();
		type OnReapAccount = Balances;
	}

	parameter_types! {
		pub const ExistentialDeposit: u64 = 1;
	}

	impl pallet_balances::Trait for Runtime {
		type Balance = u64;
		type Event = ();
		type DustRemoval = ();
		type ExistentialDeposit = ExistentialDeposit;
		type AccountStore = System;
	}
thread_local! {
		static TRANSACTION_BASE_FEE: RefCell<u64> = RefCell::new(0);
		static TRANSACTION_BYTE_FEE: RefCell<u64> = RefCell::new(1);
		static WEIGHT_TO_FEE: RefCell<u64> = RefCell::new(1);
	}

	pub struct TransactionBaseFee;
	impl Get<u64> for TransactionBaseFee {
		fn get() -> u64 { TRANSACTION_BASE_FEE.with(|v| *v.borrow()) }
	}

	pub struct TransactionByteFee;
	impl Get<u64> for TransactionByteFee {
		fn get() -> u64 { TRANSACTION_BYTE_FEE.with(|v| *v.borrow()) }
	}

	pub struct WeightToFee(u64);
	impl Convert<Weight, u64> for WeightToFee {
		fn convert(t: Weight) -> u64 {
			WEIGHT_TO_FEE.with(|v| *v.borrow() * (t as u64))
		}
	}

	// Author is fixed and has account id 42.
	pub struct Author;

	impl OnUnbalanced<NegativeImbalance> for Author {
		fn on_nonzero_unbalanced(amount: NegativeImbalance) {
			Balances::resolve_creating(&42, amount);
		}
	}

	impl frame_support::traits::Author<u64> for Author {
		fn author() -> u64 { 42 }
	}

	type DealWithFees = frame_support::traits::SplitTwoWays<
		Balance,
		NegativeImbalance,
		_4, (), // 4 parts (80%) is burned.
		_1, Author, // 1 part (20%) goes to the block author.
	>;

	type DealWithTip = frame_support::traits::SplitTwoWays<
		Balance,
		NegativeImbalance,
		_1, (), // 1 parts (50%) is burned.
		_1, Author, // 1 part (50%) goes to the block author.
	>;

	impl Trait for Runtime {
		type Currency = pallet_balances::Module<Runtime>;
		type Author = Author;
		type OnTransactionFeePayment = DealWithFees;
		type OnTransactionTipPayment = DealWithTip;
		type TransactionBaseFee = TransactionBaseFee;
		type TransactionByteFee = TransactionByteFee;
		type WeightToFee = WeightToFee;
		type FeeMultiplierUpdate = ();
	}

	type Balances = pallet_balances::Module<Runtime>;
	type System = frame_system::Module<Runtime>;
	type TransactionPayment = Module<Runtime>;
	type NegativeImbalance = NegativeImbalanceOf<Runtime>;
	type Balance = BalanceOf<Runtime>;

	pub struct ExtBuilder {
		balance_factor: u64,
		base_fee: u64,
		byte_fee: u64,
		weight_to_fee: u64
	}

	impl Default for ExtBuilder {
		fn default() -> Self {
			Self {
				balance_factor: 1,
				base_fee: 0,
				byte_fee: 1,
				weight_to_fee: 1,
			}
		}
	}

	impl ExtBuilder {
		pub fn fees(mut self, base: u64, byte: u64, weight: u64) -> Self {
			self.base_fee = base;
			self.byte_fee = byte;
			self.weight_to_fee = weight;
			self
		}
		pub fn balance_factor(mut self, factor: u64) -> Self {
			self.balance_factor = factor;
			self
		}
		fn set_constants(&self) {
			TRANSACTION_BASE_FEE.with(|v| *v.borrow_mut() = self.base_fee);
			TRANSACTION_BYTE_FEE.with(|v| *v.borrow_mut() = self.byte_fee);
			WEIGHT_TO_FEE.with(|v| *v.borrow_mut() = self.weight_to_fee);
		}
		pub fn build(self) -> sp_io::TestExternalities {
			self.set_constants();
			let mut t = frame_system::GenesisConfig::default().build_storage::<Runtime>().unwrap();
			pallet_balances::GenesisConfig::<Runtime> {
				balances: if self.balance_factor > 0 {
					vec![
						(1, 10 * self.balance_factor),
						(2, 20 * self.balance_factor),
						(3, 30 * self.balance_factor),
						(4, 40 * self.balance_factor),
						(5, 50 * self.balance_factor),
						(6, 60 * self.balance_factor)
					]
				} else {
					vec![]
				},
			}.assimilate_storage(&mut t).unwrap();
			t.into()
		}
	}

	/// create a transaction info struct from weight. Handy to avoid building the whole struct.
	pub fn info_from_weight(w: Weight) -> DispatchInfo {
		DispatchInfo { weight: w, pays_fee: true, ..Default::default() }
	}

	#[test]
	fn signed_extension_transaction_payment_work() {
			ExtBuilder::default()
			.balance_factor(10) // 100
			.fees(5, 1, 1) // 5 fixed, 1 per byte, 1 per weight
			.build()
			.execute_with(||
		{
			let len = 10;
			assert!(
				ChargeTransactionPayment::<Runtime>::from(0)
					.pre_dispatch(&1, CALL, info_from_weight(5), len)
					.is_ok()
			);
			assert_eq!(Balances::free_balance(1), 100 - 5 - 5 - 10);

			assert!(
				ChargeTransactionPayment::<Runtime>::from(5 /* tipped */)
					.pre_dispatch(&2, CALL, info_from_weight(3), len)
					.is_ok()
			);
			assert_eq!(Balances::free_balance(2), 200 - 5 - 10 - 3 - 5);
		});
	}

	#[test]
	fn signed_extension_transaction_payment_is_bounded() {
			ExtBuilder::default()
			.balance_factor(1000)
			.fees(0, 0, 1)
			.build()
			.execute_with(||
		{
			// maximum weight possible
			assert!(
				ChargeTransactionPayment::<Runtime>::from(0)
					.pre_dispatch(&1, CALL, info_from_weight(Weight::max_value()), 10)
					.is_ok()
			);
			// fee will be proportional to what is the actual maximum weight in the runtime.
			assert_eq!(
				Balances::free_balance(&1),
				(10000 - <Runtime as frame_system::Trait>::MaximumBlockWeight::get()) as u64
			);
		});
	}

	#[test]
	fn signed_extension_allows_free_transactions() {
		ExtBuilder::default()
			.fees(100, 1, 1)
			.balance_factor(0)
			.build()
			.execute_with(||
		{
			// 1 ain't have a penny.
			assert_eq!(Balances::free_balance(1), 0);

			let len = 100;

			// This is a completely free (and thus wholly insecure/DoS-ridden) transaction.
			let operational_transaction = DispatchInfo {
				weight: 0,
				class: DispatchClass::Operational,
				pays_fee: false,
			};
			assert!(
				ChargeTransactionPayment::<Runtime>::from(0)
					.validate(&1, CALL, operational_transaction , len)
					.is_ok()
			);

			// like a InsecureFreeNormal
			let free_transaction = DispatchInfo {
				weight: 0,
				class: DispatchClass::Normal,
				pays_fee: true,
			};
			assert!(
				ChargeTransactionPayment::<Runtime>::from(0)
					.validate(&1, CALL, free_transaction , len)
					.is_err()
			);
		});
	}

	#[test]
	fn signed_ext_length_fee_is_also_updated_per_congestion() {
		ExtBuilder::default()
			.fees(5, 1, 1)
			.balance_factor(10)
			.build()
			.execute_with(||
		{
			// all fees should be x1.5
			NextFeeMultiplier::put(Fixed64::from_rational(1, 2));
			let len = 10;

			assert!(
				ChargeTransactionPayment::<Runtime>::from(10) // tipped
					.pre_dispatch(&1, CALL, info_from_weight(3), len)
					.is_ok()
			);
			assert_eq!(Balances::free_balance(1), 100 - 10 - 5 - (10 + 3) * 3 / 2);
		})
	}

	#[test]
	fn query_info_works() {
		let call = Call::Balances(BalancesCall::transfer(2, 69));
		let origin = 111111;
		let extra = ();
		let xt = TestXt::new(call, Some((origin, extra))).unwrap();
		let info  = xt.get_dispatch_info();
		let ext = xt.encode();
		let len = ext.len() as u32;
		ExtBuilder::default()
			.fees(5, 1, 2)
			.build()
			.execute_with(||
		{
			// all fees should be x1.5
			NextFeeMultiplier::put(Fixed64::from_rational(1, 2));

			assert_eq!(
				TransactionPayment::query_info(xt, len),
				RuntimeDispatchInfo {
					weight: info.weight,
					class: info.class,
					partial_fee:
						5 /* base */
						+ (
							len as u64 /* len * 1 */
							+ info.weight.min(MaximumBlockWeight::get()) as u64 * 2 /* weight * weight_to_fee */
						) * 3 / 2
				},
			);

		});
	}

	#[test]
	fn compute_fee_works_without_multiplier() {
		ExtBuilder::default()
		.fees(100, 10, 1)
		.balance_factor(0)
		.build()
		.execute_with(||
		{
			// Next fee multiplier is zero
			assert_eq!(NextFeeMultiplier::get(), Fixed64::from_natural(0));

			// Only base fee works
			let dispatch_info = DispatchInfo {
				weight: 0,
				class: DispatchClass::Operational,
				pays_fee: true,
			};
			// Base fee works
			assert_eq!(ChargeTransactionPayment::<Runtime>::compute_fee(0, dispatch_info), 100);
			// Len (byte fee) + base fee works
			assert_eq!(ChargeTransactionPayment::<Runtime>::compute_fee(42, dispatch_info), 520);
			// Weight fee + base fee works
			let dispatch_info = DispatchInfo {
				weight: 1000,
				class: DispatchClass::Operational,
				pays_fee: true,
			};
			assert_eq!(ChargeTransactionPayment::<Runtime>::compute_fee(0, dispatch_info), 1100);
		});
	}

	#[test]
	fn compute_fee_works_with_multiplier() {
		ExtBuilder::default()
		.fees(100, 10, 1)
		.balance_factor(0)
		.build()
		.execute_with(||
		{
			// Add a next fee multiplier
			NextFeeMultiplier::put(Fixed64::from_rational(1, 2)); // = 1/2 = .5
			// Base fee is unaffected by multiplier
			let dispatch_info = DispatchInfo {
				weight: 0,
				class: DispatchClass::Operational,
				pays_fee: true,
			};
			assert_eq!(ChargeTransactionPayment::<Runtime>::compute_fee(0, dispatch_info), 100);

			// Everything works together :)
			let dispatch_info = DispatchInfo {
				weight: 123,
				class: DispatchClass::Operational,
				pays_fee: true,
			};
			// 123 weight, 456 length, 100 base
			// adjustable fee = (123 * 1) + (456 * 10) = 4683
			// adjusted fee = (4683 * .5) + 4683 = 7024.5 -> 7024
			// final fee = 100 + 7024 = 7124
			assert_eq!(ChargeTransactionPayment::<Runtime>::compute_fee(456, dispatch_info), 7124);
		});
	}

	#[test]
	fn compute_fee_does_not_overflow() {
		ExtBuilder::default()
		.fees(u64::max_value(), u64::max_value(), 1)
		.balance_factor(0)
		.build()
		.execute_with(||
		{
			// Overflow is handled
			let dispatch_info = DispatchInfo {
				weight: <u32>::max_value(),
				class: DispatchClass::Operational,
				pays_fee: true,
			};
			assert_eq!(
				ChargeTransactionPayment::<Runtime>::compute_fee(
					<u32>::max_value(),
					dispatch_info,
				),
				<u64>::max_value()
			);
		});
	}

	// Test that the priority of a transaction is correctly computed.
	#[test]
	fn priority_works() {
		ExtBuilder::default()
		.fees(100, 10, 1)
		.balance_factor(100)
		.build()
		.execute_with(|| {
			let tip_divisor = 2;
			let fee_divisor = 5;
			let tip = 200u32;
			let len = 24u32;
			let weight = 130u32;
			let charge_transaction = ChargeTransactionPayment::<Runtime>(tip as u64);
			let dispatch_info = DispatchInfo {
				weight,
				class: DispatchClass::Operational,
				pays_fee: true,
			};
			let call = Call::System(frame_system::Call::fill_block());

			let priority = charge_transaction.validate(&1, &call, dispatch_info, len as usize)
				.unwrap().priority;

			let author_balance_diff = tip/tip_divisor + (100 + (weight + 10 * len))/fee_divisor;
			let author_balance_diff_u32 =
				(
					author_balance_diff as u64
					/ (Balances::total_issuance() / u32::max_value() as u64).max(1u64)
				).saturated_into::<u32>();

			let priority_res = author_balance_diff_u32 * MaximumBlockWeight::get() / weight;

			assert_eq!(priority, priority_res as u64);
		});
	}
}<|MERGE_RESOLUTION|>--- conflicted
+++ resolved
@@ -187,13 +187,7 @@
 			let adjusted_fee = targeted_fee_adjustment.saturated_multiply_accumulate(adjustable_fee);
 
 			let base_fee = T::TransactionBaseFee::get();
-<<<<<<< HEAD
-			let final_fee = base_fee.saturating_add(adjusted_fee);
-
-			final_fee
-=======
-			base_fee.saturating_add(adjusted_fee).saturating_add(tip)
->>>>>>> dc92587b
+			base_fee.saturating_add(adjusted_fee)
 		} else {
 			0u32.into()
 		}
