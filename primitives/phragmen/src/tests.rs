--- conflicted
+++ resolved
@@ -24,11 +24,7 @@
 	Support, StakedAssignment, Assignment, PhragmenResult, ExtendedBalance,
 };
 use substrate_test_utils::assert_eq_uvec;
-<<<<<<< HEAD
-use sp_runtime::{Perbill, Permill, Percent, traits::Convert};
-=======
 use sp_runtime::{Perbill, Permill, Percent, PerU16, traits::Convert};
->>>>>>> 2f75ea7f
 
 #[test]
 fn float_phragmen_poc_works() {
@@ -134,12 +130,8 @@
 
 	run_and_compare::<Perbill>(candidates.clone(), voters.clone(), &stake_of, 2, 2);
 	run_and_compare::<Permill>(candidates.clone(), voters.clone(), &stake_of, 2, 2);
-<<<<<<< HEAD
-	run_and_compare::<Percent>(candidates, voters, &stake_of, 2, 2);
-=======
 	run_and_compare::<Percent>(candidates.clone(), voters.clone(), &stake_of, 2, 2);
 	run_and_compare::<PerU16>(candidates, voters, &stake_of, 2, 2);
->>>>>>> 2f75ea7f
 }
 
 #[test]
@@ -159,12 +151,8 @@
 
 	run_and_compare::<Perbill>(candidates.clone(), voters.clone(), &stake_of, 2, 2);
 	run_and_compare::<Permill>(candidates.clone(), voters.clone(), &stake_of, 2, 2);
-<<<<<<< HEAD
-	run_and_compare::<Percent>(candidates, voters, &stake_of, 2, 2);
-=======
 	run_and_compare::<Percent>(candidates.clone(), voters.clone(), &stake_of, 2, 2);
 	run_and_compare::<PerU16>(candidates, voters, &stake_of, 2, 2);
->>>>>>> 2f75ea7f
 }
 
 #[test]
@@ -971,11 +959,7 @@
 		);
 	}
 
-<<<<<<< HEAD
 	#[test]
-=======
-		#[test]
->>>>>>> 2f75ea7f
 	fn zero_target_count_is_ignored() {
 		let voters = vec![1 as AccountId, 2];
 		let targets = vec![10 as AccountId, 11];
